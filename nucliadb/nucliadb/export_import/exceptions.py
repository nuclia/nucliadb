# Copyright (C) 2021 Bosutech XXI S.L.
#
# nucliadb is offered under the AGPL v3.0 and as commercial software.
# For commercial licensing, contact us at info@nuclia.com.
#
# AGPL:
# This program is free software: you can redistribute it and/or modify
# it under the terms of the GNU Affero General Public License as
# published by the Free Software Foundation, either version 3 of the
# License, or (at your option) any later version.
#
# This program is distributed in the hope that it will be useful,
# but WITHOUT ANY WARRANTY; without even the implied warranty of
# MERCHANTABILITY or FITNESS FOR A PARTICULAR PURPOSE. See the
# GNU Affero General Public License for more details.
#
# You should have received a copy of the GNU Affero General Public License
# along with this program. If not, see <http://www.gnu.org/licenses/>.
#


from nucliadb_models.export_import import Status


class ExportStreamExhausted(Exception):
    """
    Raised when there are no more bytes to read from the export stream.
    """

    pass


<<<<<<< HEAD
class MetadataNotFound(Exception):
    """
    Raised when the metadata for an export/import is not found.
    """

    pass


class TaskNotFinishedError(Exception):
    """
    Raised when trying to get the status of a task that is not finished.
    """

    pass


class TaskErrored(Exception):
    """
    Raised when a task has errored.
    """

    pass


class TaskCancelledError(Exception):
    """
    Raised when a task has been cancelled.
    """

    pass


def raise_for_task_status(status: Status):
    if status == Status.FINISHED:
        return
    raise {
        Status.FAILED: TaskNotFinishedError,
        Status.ERRORED: TaskErrored,
        Status.CANCELLED: TaskCancelledError,
        Status.SCHEDULED: TaskNotFinishedError,
        Status.RUNNING: TaskNotFinishedError,
    }[status]
=======
class WrongExportStreamFormat(Exception):
    """
    Raised then data being imported does not follow the expected format
    """

    pass
>>>>>>> 7db15572
<|MERGE_RESOLUTION|>--- conflicted
+++ resolved
@@ -30,7 +30,6 @@
     pass
 
 
-<<<<<<< HEAD
 class MetadataNotFound(Exception):
     """
     Raised when the metadata for an export/import is not found.
@@ -73,11 +72,11 @@
         Status.SCHEDULED: TaskNotFinishedError,
         Status.RUNNING: TaskNotFinishedError,
     }[status]
-=======
+
+
 class WrongExportStreamFormat(Exception):
     """
     Raised then data being imported does not follow the expected format
     """
 
     pass
->>>>>>> 7db15572
