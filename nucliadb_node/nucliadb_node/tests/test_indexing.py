# Copyright (C) 2021 Bosutech XXI S.L.
#
# nucliadb is offered under the AGPL v3.0 and as commercial software.
# For commercial licensing, contact us at info@nuclia.com.
#
# AGPL:
# This program is free software: you can redistribute it and/or modify
# it under the terms of the GNU Affero General Public License as
# published by the Free Software Foundation, either version 3 of the
# License, or (at your option) any later version.
#
# This program is distributed in the hope that it will be useful,
# but WITHOUT ANY WARRANTY; without even the implied warranty of
# MERCHANTABILITY or FITNESS FOR A PARTICULAR PURPOSE. See the
# GNU Affero General Public License for more details.
#
# You should have received a copy of the GNU Affero General Public License
# along with this program. If not, see <http://www.gnu.org/licenses/>.

import asyncio
from datetime import datetime
from typing import Optional

import pytest
from grpc.aio import AioRpcError  # type: ignore
from nucliadb_protos.noderesources_pb2 import Resource, Shard, ShardId
from nucliadb_protos.nodewriter_pb2 import IndexMessage

from nucliadb_node import SERVICE_NAME, shadow_shards
from nucliadb_node.app import App
from nucliadb_node.settings import settings
from nucliadb_node.shadow_shards import OperationCode
from nucliadb_utils.settings import indexing_settings
from nucliadb_utils.utilities import get_storage


@pytest.mark.asyncio
async def test_indexing(sidecar: App, shard: str):
    # Upload a payload

    pb = Resource()
    pb.shard_id = shard
    pb.resource.shard_id = shard
    pb.resource.uuid = "1"
    pb.metadata.modified.FromDatetime(datetime.now())
    pb.metadata.created.FromDatetime(datetime.now())
    pb.texts["title"].text = "My title"
    pb.texts["title"].labels.extend(["/c/label1", "/c/label2"])
    pb.texts["description"].text = "My description is amazing"
    pb.texts["description"].labels.extend(["/c/label3", "/c/label4"])
    pb.status = Resource.ResourceStatus.PROCESSED
    pb.paragraphs["title"].paragraphs["title/0-10"].start = 0
    pb.paragraphs["title"].paragraphs["title/0-10"].end = 10
    pb.paragraphs["title"].paragraphs["title/0-10"].field = "title"
    pb.paragraphs["title"].paragraphs["title/0-10"].sentences[
        "title/0-10/0-10"
    ].vector.extend([1.0] * 768)

    # Create the message
    storage = await get_storage(service_name=SERVICE_NAME)
    assert settings.force_host_id is not None
    index: IndexMessage = await storage.indexing(pb, settings.force_host_id, shard, 1)

    # Push on stream
    assert indexing_settings.index_jetstream_target is not None
    await sidecar.worker.js.publish(
        indexing_settings.index_jetstream_target.format(node=settings.force_host_id),
        index.SerializeToString(),
    )

    sipb = ShardId()
    sipb.id = shard

    pbshard: Optional[Shard] = await sidecar.reader.get_shard(sipb)
    if pbshard is not None and pbshard.resources > 0:
        processed = True
    else:
        processed = False

    while processed is False:
        await asyncio.sleep(1)
        pbshard = await sidecar.reader.get_shard(sipb)
        if pbshard is not None and pbshard.resources > 0:
            processed = True
        else:
            processed = False

    assert pbshard is not None
    assert pbshard.resources == 2
    await asyncio.sleep(1)

    storage = await get_storage(service_name=SERVICE_NAME)
    with pytest.raises(KeyError):
        await storage.get_indexing(index)


@pytest.mark.asyncio
async def test_indexing_not_found(sidecar: App):
    # Upload a payload

    pb = Resource()
    pb.shard_id = "shard"
    pb.resource.shard_id = "shard"
    pb.resource.uuid = "1"
    pb.metadata.modified.FromDatetime(datetime.now())
    pb.metadata.created.FromDatetime(datetime.now())
    pb.texts["title"].text = "My title"
    pb.texts["title"].labels.extend(["/c/label1", "/c/label2"])
    pb.texts["description"].text = "My description is amazing"
    pb.texts["description"].labels.extend(["/c/label3", "/c/label4"])
    pb.status = Resource.ResourceStatus.PROCESSED
    pb.paragraphs["title"].paragraphs["title/0-10"].start = 0
    pb.paragraphs["title"].paragraphs["title/0-10"].end = 10
    pb.paragraphs["title"].paragraphs["title/0-10"].field = "title"
    pb.paragraphs["title"].paragraphs["title/0-10"].sentences[
        "title/0-10/0-10"
    ].vector.extend([1.0] * 768)

    # Create the message
    storage = await get_storage(service_name=SERVICE_NAME)
    assert settings.force_host_id is not None
    index: IndexMessage = await storage.indexing(pb, settings.force_host_id, "shard", 1)

    # Push on stream
    assert indexing_settings.index_jetstream_target is not None
    await sidecar.worker.js.publish(
        indexing_settings.index_jetstream_target.format(node=settings.force_host_id),
        index.SerializeToString(),
    )

    sipb = ShardId()
    sipb.id = "shard"

    with pytest.raises(AioRpcError):
<<<<<<< HEAD
        await sidecar.reader.get_count(sipb)


@pytest.mark.asyncio
async def test_indexing_shadow_shard(data_path, sidecar: App, shadow_shard: str):
    node_id = settings.force_host_id
    # Upload a payload
    pb = Resource()
    pb.shard_id = shadow_shard
    pb.resource.shard_id = shadow_shard
    pb.resource.uuid = "1"
    pb.metadata.modified.FromDatetime(datetime.now())
    pb.metadata.created.FromDatetime(datetime.now())
    pb.texts["title"].text = "My title"
    pb.texts["title"].labels.extend(["/c/label1", "/c/label2"])
    pb.texts["description"].text = "My description is amazing"
    pb.texts["description"].labels.extend(["/c/label3", "/c/label4"])
    pb.status = Resource.ResourceStatus.PROCESSED
    pb.paragraphs["title"].paragraphs["title/0-10"].start = 0
    pb.paragraphs["title"].paragraphs["title/0-10"].end = 10
    pb.paragraphs["title"].paragraphs["title/0-10"].field = "title"
    pb.paragraphs["title"].paragraphs["title/0-10"].sentences[
        "title/0-10/0-10"
    ].vector.extend([1.0] * 768)

    # Add a set resource operation
    storage = await get_storage(service_name=SERVICE_NAME)
    assert settings.force_host_id is not None
    index: IndexMessage = await storage.indexing(pb, node_id, shadow_shard, 1)  # type: ignore

    # Add a delete operation
    deletepb: IndexMessage = IndexMessage()
    deletepb.node = node_id  # type: ignore
    deletepb.shard = shadow_shard
    deletepb.txid = 123
    deletepb.resource = "bar"
    deletepb.typemessage = IndexMessage.TypeMessage.DELETION

    # Push them on stream
    assert indexing_settings.index_jetstream_target is not None
    await sidecar.worker.js.publish(
        indexing_settings.index_jetstream_target.format(node=node_id),
        index.SerializeToString(),
    )
    await sidecar.worker.js.publish(
        indexing_settings.index_jetstream_target.format(node=node_id),
        deletepb.SerializeToString(),
    )

    ssm = shadow_shards.get_manager()

    ops = []
    for _ in range(10):
        print("Waiting for sidecar to consume messages...")
        await asyncio.sleep(1)
        ops = [op async for op in ssm.iter_operations(shadow_shard)]
        if len(ops) == 2:
            break
    assert len(ops) == 2
    assert ops[0][0] == OperationCode.SET
    assert ops[0][1] == pb
    assert ops[1][0] == OperationCode.DELETE
    assert ops[1][1] == "bar"

    await asyncio.sleep(1)

    # Check that indexing messages have been deleted from storage
    storage = await get_storage(service_name=SERVICE_NAME)
    with pytest.raises(KeyError):
        await storage.get_indexing(index)
=======
        await sidecar.reader.get_shard(sipb)
>>>>>>> 5b18a73e
<|MERGE_RESOLUTION|>--- conflicted
+++ resolved
@@ -132,8 +132,7 @@
     sipb.id = "shard"
 
     with pytest.raises(AioRpcError):
-<<<<<<< HEAD
-        await sidecar.reader.get_count(sipb)
+        await sidecar.reader.get_shard(sipb)
 
 
 @pytest.mark.asyncio
@@ -202,7 +201,4 @@
     # Check that indexing messages have been deleted from storage
     storage = await get_storage(service_name=SERVICE_NAME)
     with pytest.raises(KeyError):
-        await storage.get_indexing(index)
-=======
-        await sidecar.reader.get_shard(sipb)
->>>>>>> 5b18a73e
+        await storage.get_indexing(index)