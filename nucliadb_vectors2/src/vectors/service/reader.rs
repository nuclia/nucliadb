// Copyright (C) 2021 Bosutech XXI S.L.
//
// nucliadb is offered under the AGPL v3.0 and as commercial software.
// For commercial licensing, contact us at info@nuclia.com.
//
// AGPL:
// This program is free software: you can redistribute it and/or modify
// it under the terms of the GNU Affero General Public License as
// published by the Free Software Foundation, either version 3 of the
// License, or (at your option) any later version.
//
// This program is distributed in the hope that it will be useful,
// but WITHOUT ANY WARRANTY; without even the implied warranty of
// MERCHANTABILITY or FITNESS FOR A PARTICULAR PURPOSE. See the
// GNU Affero General Public License for more details.
//
// You should have received a copy of the GNU Affero General Public License
// along with this program. If not, see <http://www.gnu.org/licenses/>.

use std::fmt::Debug;

use nucliadb_protos::{
    DocumentScored, DocumentVectorIdentifier, VectorSearchRequest, VectorSearchResponse,
};
use nucliadb_service_interface::prelude::*;
use tracing::*;

use crate::vectors::data_point_provider::*;

impl<'a> SearchRequest for (usize, &'a VectorSearchRequest) {
    fn get_labels(&self) -> &[String] {
        &self.1.tags
    }
    fn get_query(&self) -> &[f32] {
        &self.1.vector
    }
    fn no_results(&self) -> usize {
        self.0
    }
}

pub struct VectorReaderService {
    index: Index,
}
impl Debug for VectorReaderService {
    fn fmt(&self, f: &mut std::fmt::Formatter<'_>) -> std::fmt::Result {
        f.debug_struct("VectorReaderService").finish()
    }
}

impl VectorReader for VectorReaderService {}
impl ReaderChild for VectorReaderService {
    type Request = VectorSearchRequest;
    type Response = VectorSearchResponse;
    fn stop(&self) -> InternalResult<()> {
        info!("Stopping vector reader Service");
        Ok(())
    }
    fn count(&self) -> usize {
        let lock = self.index.get_slock().unwrap();
        self.index.no_nodes(&lock)
    }
    fn search(&self, request: &Self::Request) -> InternalResult<Self::Response> {
        debug!(
            "{} {} {}",
            request.result_per_page,
            request.tags.len(),
            request.vector.len()
        );

        let lock = self.index.get_slock()?;

        let offset = request.result_per_page * request.page_number;
        let total_to_get = offset + request.result_per_page;
        let offset = offset as usize;
        let total_to_get = total_to_get as usize;

        let result = self.index.search(&(total_to_get, request), &lock)?;
        println!("{:?}", result);
        let documents = result
            .into_iter()
            .enumerate()
            .filter(|(idx, _)| *idx >= offset)
            .map(|(_, v)| v)
            .map(|(id, distance)| DocumentScored {
                doc_id: Some(DocumentVectorIdentifier { id }),
                score: distance,
            })
            .collect::<Vec<_>>();
        info!("Result created");
        Ok(VectorSearchResponse {
            documents,
            page_number: request.page_number,
            result_per_page: request.result_per_page,
        })
    }
    fn stored_ids(&self) -> Vec<String> {
        let lock = self.index.get_slock().unwrap();
        self.index.get_keys(&lock)
    }
    fn reload(&self) {}
}

impl VectorReaderService {
    pub fn start(config: &VectorConfig) -> InternalResult<Self> {
        let path = std::path::Path::new(&config.path);
        if !path.exists() {
            VectorReaderService::new(config)
        } else {
            VectorReaderService::open(config)
        }
    }
    pub fn new(config: &VectorConfig) -> InternalResult<Self> {
        let path = std::path::Path::new(&config.path);
        if path.exists() {
            Err(Box::new("Shard already created".to_string()))
        } else {
            Ok(VectorReaderService {
                index: Index::reader(path)?,
            })
        }
    }
    pub fn open(config: &VectorConfig) -> InternalResult<Self> {
        let path = std::path::Path::new(&config.path);
        if !path.exists() {
            Err(Box::new("Shard does not exist".to_string()))
        } else {
            Ok(VectorReaderService {
                index: Index::reader(path)?,
            })
        }
    }
}

#[cfg(test)]
mod tests {
    use std::collections::HashMap;

    use nucliadb_protos::{IndexParagraph, IndexParagraphs, Resource, ResourceId, VectorSentence};
    use tempdir::TempDir;

    use super::*;
    use crate::vectors::service::writer::VectorWriterService;

    #[test]
    fn test_new_vector_reader() {
        let dir = TempDir::new("payload_dir").unwrap();
        let vsc = VectorConfig {
            no_results: Some(3),
            path: dir.path().as_os_str().to_os_string().into_string().unwrap(),
        };
        let sentences: HashMap<String, VectorSentence> = vec![
            ("DOC/KEY/1/1".to_string(), vec![1.0, 3.0, 4.0]),
            ("DOC/KEY/1/2".to_string(), vec![2.0, 4.0, 5.0]),
            ("DOC/KEY/1/3".to_string(), vec![3.0, 5.0, 6.0]),
        ]
        .iter()
        .map(|(v, k)| (v.clone(), VectorSentence { vector: k.clone() }))
        .collect();
        let resource_id = ResourceId {
            shard_id: "DOC".to_string(),
            uuid: "DOC/KEY".to_string(),
        };
        let paragraph = IndexParagraph {
            start: 0,
            end: 0,
            sentences,
            field: "".to_string(),
            labels: vec!["1".to_string()],
            index: 3,
            split: "".to_string(),
            repeated_in_field: false,
<<<<<<< HEAD
=======
            metadata: None,
>>>>>>> bf5e9441
        };
        let paragraphs = IndexParagraphs {
            paragraphs: HashMap::from([("DOC/KEY/1".to_string(), paragraph)]),
        };
        let resource = Resource {
            resource: Some(resource_id),
            metadata: None,
            texts: HashMap::with_capacity(0),
            status: nucliadb_protos::resource::ResourceStatus::Processed as i32,
            labels: vec!["2".to_string()],
            paragraphs: HashMap::from([("DOC/KEY".to_string(), paragraphs)]),
            paragraphs_to_delete: vec![],
            sentences_to_delete: vec![],
            relations_to_delete: vec![],
            relations: vec![],
            shard_id: "DOC".to_string(),
        };
        // insert - delete - insert sequence
        let mut writer = VectorWriterService::start(&vsc).unwrap();
        let res = writer.set_resource(&resource);
        assert!(res.is_ok());
        writer.stop().unwrap();
        let reader = VectorReaderService::start(&vsc).unwrap();
        let request = VectorSearchRequest {
            id: "".to_string(),
            vector: vec![4.0, 6.0, 7.0],
            tags: vec!["1".to_string()],
            page_number: 0,
            result_per_page: 20,
            reload: false,
        };
        let result = reader.search(&request).unwrap();
        assert_eq!(result.documents.len(), 3);
    }
}<|MERGE_RESOLUTION|>--- conflicted
+++ resolved
@@ -170,10 +170,7 @@
             index: 3,
             split: "".to_string(),
             repeated_in_field: false,
-<<<<<<< HEAD
-=======
             metadata: None,
->>>>>>> bf5e9441
         };
         let paragraphs = IndexParagraphs {
             paragraphs: HashMap::from([("DOC/KEY/1".to_string(), paragraph)]),
