# Copyright (C) 2021 Bosutech XXI S.L.
#
# nucliadb is offered under the AGPL v3.0 and as commercial software.
# For commercial licensing, contact us at info@nuclia.com.
#
# AGPL:
# This program is free software: you can redistribute it and/or modify
# it under the terms of the GNU Affero General Public License as
# published by the Free Software Foundation, either version 3 of the
# License, or (at your option) any later version.
#
# This program is distributed in the hope that it will be useful,
# but WITHOUT ANY WARRANTY; without even the implied warranty of
# MERCHANTABILITY or FITNESS FOR A PARTICULAR PURPOSE. See the
# GNU Affero General Public License for more details.
#
# You should have received a copy of the GNU Affero General Public License
# along with this program. If not, see <http://www.gnu.org/licenses/>.
#
class PubSubChannels:
    # stream that ingest/node publishes to for information
    RESOURCE_NOTIFY = "notify.{kbid}"


class Streams:
    class INGEST:
        """
        Writing resource changes go to this steam/consumer group.
        """

        name = "nucliadb"
        subject = "ndb.consumer.{partition}"
        group = "nucliadb-pull-{partition}"

    class INGEST_PROCESSED:
        """
        Resources that have been processed by learning need to be
        written to the database and then Indexed.
        """

        name = "nucliadb"
        subject = "ndb.consumer.processed"
        group = "nucliadb-pull-processed"

    class INDEX:
        """
        Indexing resources on the IndexNode
        """

        name = "node"
        subject = "node.{node}"
        group = "node-{node}"

    class KB_EXPORTS:
        """
        Exporting kbs
        """

        name = "ndb-exports"
        subject = "ndb-exports"
        group = "ndb-exports"

    class KB_IMPORTS:
        """
        Importing kbs
        """

        name = "ndb-imports"
        subject = "ndb-imports"
        group = "ndb-imports"


class Features:
<<<<<<< HEAD
    WAIT_FOR_INDEX = "nucliadb_wait_for_resource_index"
    READ_REPLICA_SEARCHES = "nucliadb_read_replica_searches"
    REBALANCE_KB = "nucliadb_rebalance_kb"
=======
>>>>>>> 071180cc
    SKIP_EXTERNAL_INDEX = "nucliadb_skip_external_index"
    LOG_REQUEST_PAYLOADS = "nucliadb_log_request_payloads"
    IGNORE_EXTRACTED_IN_SEARCH = "nucliadb_ignore_extracted_in_search"<|MERGE_RESOLUTION|>--- conflicted
+++ resolved
@@ -71,12 +71,6 @@
 
 
 class Features:
-<<<<<<< HEAD
-    WAIT_FOR_INDEX = "nucliadb_wait_for_resource_index"
-    READ_REPLICA_SEARCHES = "nucliadb_read_replica_searches"
-    REBALANCE_KB = "nucliadb_rebalance_kb"
-=======
->>>>>>> 071180cc
     SKIP_EXTERNAL_INDEX = "nucliadb_skip_external_index"
     LOG_REQUEST_PAYLOADS = "nucliadb_log_request_payloads"
     IGNORE_EXTRACTED_IN_SEARCH = "nucliadb_ignore_extracted_in_search"