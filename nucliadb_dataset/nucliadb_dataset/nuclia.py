<<<<<<< HEAD
from typing import Iterator

=======
from typing import Iterator, List
>>>>>>> 61782046
import grpc
from nucliadb_protos.train_pb2 import (
<<<<<<< HEAD
    GetFieldsRequest,
    GetParagraphsRequest,
    GetResourcesRequest,
    GetSentencesRequest,
    TrainField,
=======
    GetInfoRequest,
    GetLabelsetsCountRequest,
    GetSentencesRequest,
    GetParagraphsRequest,
    GetResourcesRequest,
    GetFieldsRequest,
    LabelsetsCount,
    TrainInfo,
    TrainSentence,
>>>>>>> 61782046
    TrainParagraph,
    TrainResource,
    TrainSentence,
)
from nucliadb_protos.train_pb2_grpc import TrainStub
from nucliadb_protos.writer_pb2 import GetLabelsRequest, GetLabelsResponse


class NucliaDriver:
    def __init__(self, grpc_address: str):
        self.grpc_address = grpc_address

        self.channel = grpc.insecure_channel(grpc_address)
        self.stub = TrainStub(self.channel)

    def iterate_sentences(
        self, kbid: str, labels: bool, entities: bool, text: bool
    ) -> Iterator[TrainSentence]:
        request = GetSentencesRequest()
        request.kb.uuid = kbid
        request.metadata.labels = labels
        request.metadata.entities = entities
        request.metadata.text = text
        for sentence in self.stub.GetSentences(request):
            yield sentence

    def iterate_paragraphs(
        self, kbid: str, labels: bool, entities: bool, text: bool
    ) -> Iterator[TrainParagraph]:
        request = GetParagraphsRequest()
        request.kb.uuid = kbid
        request.metadata.labels = labels
        request.metadata.entities = entities
        request.metadata.text = text
        for paragraph in self.stub.GetParagraphs(request):
            yield paragraph

    def iterate_resources(
        self, kbid: str, labels: bool, entities: bool, text: bool
    ) -> Iterator[TrainResource]:
        request = GetResourcesRequest()
        request.kb.uuid = kbid
        request.metadata.labels = labels
        request.metadata.entities = entities
        request.metadata.text = text
        for resource in self.stub.GetResources(request):
            yield resource

    def iterate_fields(
        self, kbid: str, labels: bool, entities: bool, text: bool
    ) -> Iterator[TrainField]:
        request = GetFieldsRequest()
        request.kb.uuid = kbid
        request.metadata.labels = labels
        request.metadata.entities = entities
        request.metadata.text = text
        for field in self.stub.GetFields(request):
            yield field

    def get_labels(self, kbid: str) -> GetLabelsResponse:
        request = GetLabelsRequest()
        request.kb.uuid = kbid
        return self.stub.GetOntology(request)

    def get_info(self, kbid: str) -> TrainInfo:
        request = GetInfoRequest()
        request.kb.uuid = kbid
        return self.stub.GetInfo(request)

    def get_ontology_count(
        self, kbid: str, paragraph_labelsets: List[str], resource_labelsets: List[str]
    ) -> LabelsetsCount:
        request = GetLabelsetsCountRequest()
        request.kb.uuid = kbid
        return self.stub.GetOntologyCount(request)<|MERGE_RESOLUTION|>--- conflicted
+++ resolved
@@ -1,18 +1,6 @@
-<<<<<<< HEAD
-from typing import Iterator
-
-=======
 from typing import Iterator, List
->>>>>>> 61782046
 import grpc
 from nucliadb_protos.train_pb2 import (
-<<<<<<< HEAD
-    GetFieldsRequest,
-    GetParagraphsRequest,
-    GetResourcesRequest,
-    GetSentencesRequest,
-    TrainField,
-=======
     GetInfoRequest,
     GetLabelsetsCountRequest,
     GetSentencesRequest,
@@ -22,7 +10,6 @@
     LabelsetsCount,
     TrainInfo,
     TrainSentence,
->>>>>>> 61782046
     TrainParagraph,
     TrainResource,
     TrainSentence,
