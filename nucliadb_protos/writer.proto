--- conflicted
+++ resolved
@@ -83,10 +83,6 @@
 
     resources.Origin origin = 9;
 
-<<<<<<< HEAD
-    repeated utils.Relation relations = 10; // Can this be deleted? Does not seem to be in use
-=======
->>>>>>> cfd30540
     optional resources.Relations user_relations = 43;
 
     // Field Conversations
