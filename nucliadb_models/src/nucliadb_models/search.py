# Copyright (C) 2021 Bosutech XXI S.L.
#
# nucliadb is offered under the AGPL v3.0 and as commercial software.
# For commercial licensing, contact us at info@nuclia.com.
#
# AGPL:
# This program is free software: you can redistribute it and/or modify
# it under the terms of the GNU Affero General Public License as
# published by the Free Software Foundation, either version 3 of the
# License, or (at your option) any later version.
#
# This program is distributed in the hope that it will be useful,
# but WITHOUT ANY WARRANTY; without even the implied warranty of
# MERCHANTABILITY or FITNESS FOR A PARTICULAR PURPOSE. See the
# GNU Affero General Public License for more details.
#
# You should have received a copy of the GNU Affero General Public License
# along with this program. If not, see <http://www.gnu.org/licenses/>.
#
import json
from enum import Enum
from typing import Any, Literal, Optional, TypeVar, Union

from pydantic import BaseModel, Field, field_validator, model_validator
from pydantic.json_schema import SkipJsonSchema
from typing_extensions import Annotated, Self, deprecated

from nucliadb_models.common import FieldTypeName, ParamDefault

# Bw/c import to avoid breaking users
from nucliadb_models.internal.predict import (
    Ner,
    QueryInfo,
    SentenceSearch,
    TokenSearch,
)  # noqa isort: skip

from nucliadb_models.metadata import RelationType, ResourceProcessingStatus
from nucliadb_models.resource import ExtractedDataTypeName, Resource
from nucliadb_models.security import RequestSecurity
from nucliadb_models.utils import DateTime
from nucliadb_protos.audit_pb2 import ClientType, TaskType
from nucliadb_protos.nodereader_pb2 import OrderBy
from nucliadb_protos.utils_pb2 import RelationNode

from nucliadb_models.internal.shards import (  # noqa isort: skip
    DocumentServiceEnum,
    ParagraphServiceEnum,
    VectorServiceEnum,
    RelationServiceEnum,
    ShardCreated,
    ShardObject,
    ShardReplica,
    KnowledgeboxShards,
)


_T = TypeVar("_T")

ANSWER_JSON_SCHEMA_EXAMPLE = {
    "name": "structred_response",
    "description": "Structured response with custom fields",
    "parameters": {
        "type": "object",
        "properties": {
            "answer": {
                "type": "string",
                "description": "Text responding to the user's query with the given context.",
            },
            "confidence": {
                "type": "integer",
                "description": "The confidence level of the response, on a scale from 0 to 5.",
                "minimum": 0,
                "maximum": 5,
            },
            "machinery_mentioned": {
                "type": "array",
                "items": {
                    "type": "string",
                    "description": "A list of machinery mentioned in the response, if any. Use machine IDs if possible.",
                },
                "description": "Optional field listing any machinery mentioned in the response.",
            },
        },
        "required": ["answer", "confidence"],
    },
}


class ModelParamDefaults:
    applied_autofilters = ParamDefault(
        default=[],
        title="Autofilters",
        description="List of filters automatically applied to the search query",
    )


class ResourceProperties(str, Enum):
    BASIC = "basic"
    ORIGIN = "origin"
    EXTRA = "extra"
    RELATIONS = "relations"
    VALUES = "values"
    EXTRACTED = "extracted"
    ERRORS = "errors"
    SECURITY = "security"


class SearchOptions(str, Enum):
    FULLTEXT = "fulltext"
    KEYWORD = "keyword"
    RELATIONS = "relations"
    SEMANTIC = "semantic"


class ChatOptions(str, Enum):
    KEYWORD = "keyword"
    RELATIONS = "relations"
    SEMANTIC = "semantic"


class SuggestOptions(str, Enum):
    PARAGRAPH = "paragraph"
    ENTITIES = "entities"


class NucliaDBClientType(str, Enum):
    API = "api"
    WIDGET = "widget"
    WEB = "web"
    DASHBOARD = "dashboard"
    DESKTOP = "desktop"
    CHROME_EXTENSION = "chrome_extension"

    def to_proto(self) -> int:
        return ClientType.Value(self.name)


class Sort(int, Enum):
    DESC = 0
    ASC = 1


class JsonBaseModel(BaseModel):
    def __str__(self):
        try:
            return self.model_dump_json()
        except Exception:
            # fallback to BaseModel implementation
            return super().__str__()


class Facet(BaseModel):
    facetresults: dict[str, int]


FacetsResult = dict[str, Any]


class TextPosition(BaseModel):
    page_number: Optional[int] = None
    index: int
    start: int
    end: int
    start_seconds: Optional[list[int]] = None
    end_seconds: Optional[list[int]] = None


class Sentence(BaseModel):
    score: float
    rid: str
    text: str
    field_type: str
    field: str
    index: Optional[str] = None
    position: Optional[TextPosition] = None


class Sentences(BaseModel):
    results: list[Sentence] = []
    facets: FacetsResult
    page_number: int = 0
    page_size: int = 20
    min_score: float = Field(
        title="Minimum score",
        description="Minimum similarity score used to filter vector index search. Results with a lower score have been ignored.",  # noqa: E501
    )


class Paragraph(BaseModel):
    score: float
    rid: str
    field_type: str
    field: str
    text: str
    labels: list[str] = []
    start_seconds: Optional[list[int]] = None
    end_seconds: Optional[list[int]] = None
    position: Optional[TextPosition] = None
    fuzzy_result: bool = False


class Paragraphs(BaseModel):
    results: list[Paragraph] = []
    facets: Optional[FacetsResult] = None
    query: Optional[str] = None
    total: int = 0
    page_number: int = 0
    page_size: int = 20
    next_page: bool = False
    min_score: float = Field(
        title="Minimum score",
        description="Minimum bm25 score used to filter bm25 index search. Results with a lower score have been ignored.",  # noqa: E501
    )


class ResourceResult(BaseModel):
    score: Union[float, int]
    rid: str
    field_type: str
    field: str
    labels: Optional[list[str]] = None


class Resources(BaseModel):
    results: list[ResourceResult]
    facets: Optional[FacetsResult] = None
    query: Optional[str] = None
    total: int = 0
    page_number: int = 0
    page_size: int = 20
    next_page: bool = False
    min_score: float = Field(
        title="Minimum score",
        description="Minimum bm25 score used to filter bm25 index search. Results with a lower score have been ignored.",  # noqa: E501
    )


class RelationDirection(str, Enum):
    IN = "in"
    OUT = "out"


class EntityType(str, Enum):
    ENTITY = "entity"
    LABEL = "label"
    RESOURCE = "resource"
    USER = "user"


RelationNodeTypeMap = {
    RelationNode.NodeType.ENTITY: EntityType.ENTITY,
    RelationNode.NodeType.LABEL: EntityType.LABEL,
    RelationNode.NodeType.RESOURCE: EntityType.RESOURCE,
    RelationNode.NodeType.USER: EntityType.USER,
}


class DirectionalRelation(BaseModel):
    entity: str
    entity_type: EntityType
    relation: RelationType
    relation_label: str
    direction: RelationDirection


class EntitySubgraph(BaseModel):
    related_to: list[DirectionalRelation]


# TODO: uncomment and implement (next iteration)
# class RelationPath(BaseModel):
#     origin: str
#     destination: str
#     path: list[DirectionalRelation]


class Relations(BaseModel):
    entities: dict[str, EntitySubgraph]
    # TODO: implement in the next iteration of knowledge graph search
    # graph: list[RelationPath]


class RelatedEntity(BaseModel, frozen=True):
    family: str
    value: str


class RelatedEntities(BaseModel):
    total: int = 0
    entities: list[RelatedEntity] = []


class ResourceSearchResults(JsonBaseModel):
    """Search on resource results"""

    sentences: Optional[Sentences] = None
    paragraphs: Optional[Paragraphs] = None
    relations: Optional[Relations] = None
    nodes: Optional[list[dict[str, str]]] = None
    shards: Optional[list[str]] = None


class KnowledgeboxSearchResults(JsonBaseModel):
    """Search on knowledgebox results"""

    resources: dict[str, Resource] = {}
    sentences: Optional[Sentences] = None
    paragraphs: Optional[Paragraphs] = None
    fulltext: Optional[Resources] = None
    relations: Optional[Relations] = None
    nodes: Optional[list[dict[str, str]]] = None
    shards: Optional[list[str]] = None
    autofilters: list[str] = ModelParamDefaults.applied_autofilters.to_pydantic_field()


class CatalogResponse(BaseModel):
    """Catalog results"""

    resources: dict[str, Resource] = {}
    fulltext: Optional[Resources] = None
    shards: Optional[list[str]] = None


class KnowledgeboxSuggestResults(JsonBaseModel):
    """Suggest on resource results"""

    paragraphs: Optional[Paragraphs] = None
    entities: Optional[RelatedEntities] = None
    shards: Optional[list[str]] = None


class KnowledgeboxCounters(BaseModel):
    resources: int
    paragraphs: int
    fields: int
    sentences: int
    shards: Optional[list[str]] = None
    index_size: float = Field(default=0.0, title="Index size (bytes)")


class SortField(str, Enum):
    SCORE = "score"
    CREATED = "created"
    MODIFIED = "modified"
    TITLE = "title"


SortFieldMap = {
    SortField.SCORE: None,
    SortField.CREATED: OrderBy.OrderField.CREATED,
    SortField.MODIFIED: OrderBy.OrderField.MODIFIED,
    SortField.TITLE: None,
}


class SortOrder(str, Enum):
    ASC = "asc"
    DESC = "desc"


SortOrderMap = {
    SortOrder.ASC: Sort.ASC,
    SortOrder.DESC: Sort.DESC,
}


class SortOptions(BaseModel):
    field: SortField
    limit: Optional[int] = Field(None, gt=0)
    order: SortOrder = SortOrder.DESC


class RankFusionName(str, Enum):
    RECIPROCAL_RANK_FUSION = "rrf"


class _BaseRankFusion(BaseModel):
    name: str


class ReciprocalRankFusionWeights(BaseModel):
    keyword: float = 1.0
    semantic: float = 1.0


class ReciprocalRankFusion(_BaseRankFusion):
    name: Literal[
        RankFusionName.RECIPROCAL_RANK_FUSION
    ] = RankFusionName.RECIPROCAL_RANK_FUSION
    k: float = Field(
        default=60.0,
        title="RRF k parameter",
        description="k parameter changes the influence top-ranked and lower-ranked elements have. Research has shown that 60 is a performant value across datasets",  # noqa: E501
    )
    window: Optional[int] = Field(
        default=None,
        le=500,
        title="RRF window",
        description="Number of elements for retrieval to do RRF. Window must be greater or equal to top_k. Greater values will increase probability of multi match at cost of retrieval time",  # noqa: E501
    )
    boosting: ReciprocalRankFusionWeights = Field(
        default_factory=ReciprocalRankFusionWeights,
        title="Retrievers boosting",
        description="""\
Define different weights for each retriever. This allows to assign different priorities to different retrieval methods. RRF scores will be multiplied by this value.

The default is 1 for each retriever, which means no extra boost for any of them. Weights below 0 can be used for negative boosting.

This kind of boosting can be useful in multilingual search, for example, where keyword search may not give good results and can degrade the final search experience
        """,  # noqa: E501
    )


RankFusion = Annotated[
    Union[ReciprocalRankFusion],
    Field(discriminator="name"),
]


class RerankerName(str, Enum):
    """Rerankers

    - Multi-match booster (default, deprecated): given a set of results from different
      sources, e.g., keyword and semantic search boost results appearing in both
      sets

    - Predict reranker: after retrieval, send the results to Predict API to
      rerank it. This method uses a reranker model, so one can expect better
      results at the expense of more latency.

      This will be the new default

    - No-operation (noop) reranker: maintain order and do not rerank the results
      after retrieval

    """

    MULTI_MATCH_BOOSTER: Annotated[
        str,
        deprecated(
            "We recommend switching to the new default predict reranker for far better results"
        ),
    ] = "multi_match_booster"
    PREDICT_RERANKER = "predict"
    NOOP = "noop"


class _BaseReranker(BaseModel):
    name: str


class PredictReranker(_BaseReranker):
    name: Literal[RerankerName.PREDICT_RERANKER] = RerankerName.PREDICT_RERANKER
    window: Optional[int] = Field(
        default=None,
        le=200,
        title="Reranker window",
        description="Number of elements reranker will use. Window must be greater or equal to top_k. Greater values will improve results at cost of retrieval and reranking time. By default, this reranker uses a default of 2 times top_k",  # noqa: E501
    )


Reranker = Annotated[Union[PredictReranker], Field(discriminator="name")]


class KnowledgeBoxCount(BaseModel):
    paragraphs: int
    fields: int
    sentences: int


class SearchParamDefaults:
    query = ParamDefault(
        default="",
        title="Query",
        description="The query to search for",
        max_items=20_000,
    )
    suggest_query = ParamDefault(
        default=..., title="Query", description="The query to get suggestions for"
    )
    fields = ParamDefault(
        default=[],
        title="Fields",
        description=(
            "The list of fields to search in. For instance: `a/title` to search only on title field. "
            "For more details on filtering by field, see: https://docs.nuclia.dev/docs/rag/advanced/search/#search-in-a-specific-field. "
        ),
    )
    filters = ParamDefault(
        default=[],
        title="Filters",
        description="The list of filters to apply. Filtering examples can be found here: https://docs.nuclia.dev/docs/rag/advanced/search/#filters",  # noqa: E501
    )
    resource_filters = ParamDefault(
        default=[],
        title="Resources filter",
        description="List of resource ids to filter search results for. Only paragraphs from the specified resources will be returned.",  # noqa: E501
    )
    faceted = ParamDefault(
        default=[],
        title="Faceted",
        description="The list of facets to calculate. The facets follow the same syntax as filters: https://docs.nuclia.dev/docs/rag/advanced/search/#filters",  # noqa: E501
        max_items=50,
    )
    autofilter = ParamDefault(
        default=False,
        title="Automatic search filtering",
        description="If set to true, the search will automatically add filters to the query. For example, it will filter results containing the entities detected in the query",  # noqa: E501
    )
    chat_query = ParamDefault(
        default=...,
        title="Query",
        description="The query to get a generative answer for",
        max_items=20_000,
    )
    shards = ParamDefault(
        default=[],
        title="Shards",
        description="The list of shard replicas to search in. If empty, random replicas will be selected.",
    )
    catalog_page_number = ParamDefault(
        default=0,
        title="Page number",
        description="The page number of the results to return",
    )
    catalog_page_size = ParamDefault(
        default=20,
        le=200,
        title="Page size",
        description="The number of results to return per page. The maximum number of results per page allowed is 200.",
    )
    page_number = ParamDefault(
        default=0,
        title="Page number",
        description="The page number of the results to return.\nATENTION: pagination is deprecated and this parameter will be removed soon. Please, use `top_k` instead",
        deprecated=True,
    )
    page_size = ParamDefault(
        default=20,
        le=200,
        title="Page size",
        description="The number of results to return per page. The maximum number of results per page allowed is 200.\nATENTION: pagination is deprecated and will be removed soon, pleas use to `top_k` instead",
        deprecated=True,
    )
    top_k = ParamDefault(
        default=None,
        le=200,
        title="Top k",
        description="The number of results search should return. The maximum number of results allowed is 200.",
    )
    highlight = ParamDefault(
        default=False,
        title="Highlight",
        description="If set to true, the query terms will be highlighted in the results between <mark>...</mark> tags",  # noqa: E501
    )
    with_duplicates = ParamDefault(
        default=False,
        title="With duplicate paragraphs",
        description="Whether to return duplicate paragraphs on the same document",  # noqa: E501
    )
    with_status = ParamDefault(
        default=None,
        title="With processing status",
        description="Filter results by resource processing status",
    )
    with_synonyms = ParamDefault(
        default=False,
        title="With custom synonyms",
        description="Whether to return matches for custom knowledge box synonyms of the query terms. Note: only supported for `keyword` and `fulltext` search options.",  # noqa: E501
    )
    sort_order = ParamDefault(
        default=SortOrder.DESC,
        title="Sort order",
        description="Order to sort results with",
    )
    sort_limit = ParamDefault(
        default=None,
        title="Sort limit",
        description="",
        gt=0,
    )
    sort_field = ParamDefault(
        default=None,
        title="Sort field",
        description="Field to sort results with (Score not supported in catalog)",
    )
    sort = ParamDefault(
        default=None,
        title="Sort options",
        description="Options for results sorting",
    )
    search_features = ParamDefault(
        default=None,
        title="Search features",
        description="List of search features to use. Each value corresponds to a lookup into on of the different indexes",
    )
    rank_fusion = ParamDefault(
        default=RankFusionName.RECIPROCAL_RANK_FUSION,
        title="Rank fusion",
        description="Rank fusion algorithm to use to merge results from multiple retrievers (keyword, semantic)",
    )
    reranker = ParamDefault(
        default=RerankerName.MULTI_MATCH_BOOSTER,
        title="Reranker",
        description="Reranker let you specify which method you want to use to rerank your results at the end of retrieval\nDEPRECATION! multi_match_booster will be deprecated and predict will be the new default",  # noqa: E501
    )
    debug = ParamDefault(
        default=False,
        title="Debug mode",
        description="If set, the response will include some extra metadata for debugging purposes, like the list of queried nodes.",  # noqa: E501
    )
    show = ParamDefault(
        default=[ResourceProperties.BASIC],
        title="Show metadata",
        description="Controls which types of metadata are serialized on resources of search results",
    )
    extracted = ParamDefault(
        default=[],
        title="Extracted metadata",
        description="[Deprecated] Please use GET resource endpoint instead to get extracted metadata",
        deprecated=True,
    )
    field_type_filter = ParamDefault(
        default=list(FieldTypeName),
        title="Field type filter",
        description="Define which field types are serialized on resources of search results",
    )
    range_creation_start = ParamDefault(
        default=None,
        title="Resource creation range start",
        description="Resources created before this date will be filtered out of search results. Datetime are represented as a str in ISO 8601 format, like: 2008-09-15T15:53:00+05:00.",  # noqa: E501
    )
    range_creation_end = ParamDefault(
        default=None,
        title="Resource creation range end",
        description="Resources created after this date will be filtered out of search results. Datetime are represented as a str in ISO 8601 format, like: 2008-09-15T15:53:00+05:00.",  # noqa: E501
    )
    range_modification_start = ParamDefault(
        default=None,
        title="Resource modification range start",
        description="Resources modified before this date will be filtered out of search results. Datetime are represented as a str in ISO 8601 format, like: 2008-09-15T15:53:00+05:00.",  # noqa: E501
    )
    range_modification_end = ParamDefault(
        default=None,
        title="Resource modification range end",
        description="Resources modified after this date will be filtered out of search results. Datetime are represented as a str in ISO 8601 format, like: 2008-09-15T15:53:00+05:00.",  # noqa: E501
    )
    vector = ParamDefault(
        default=None,
        title="Search Vector",
        description="The vector to perform the search with. If not provided, NucliaDB will use Nuclia Predict API to create the vector off from the query.",  # noqa: E501
    )
    vectorset = ParamDefault(
        default=None,
        title="Vectorset",
        description="Vectors index to perform the search in. If not provided, NucliaDB will use the default one",
    )
    chat_context = ParamDefault(
        default=None,
        title="Chat history",
        description="Use to rephrase the new LLM query by taking into account the chat conversation history",  # noqa: E501
    )
    chat_features = ParamDefault(
        default=[ChatOptions.SEMANTIC, ChatOptions.KEYWORD],
        title="Chat features",
        description="Features enabled for the chat endpoint. Semantic search is done if `semantic` is included. If `keyword` is included, the results will include matching paragraphs from the bm25 index. If `relations` is included, a graph of entities related to the answer is returned. `paragraphs` and `vectors` are deprecated, please use `keyword` and `semantic` instead",  # noqa: E501
    )
    suggest_features = ParamDefault(
        default=[
            SuggestOptions.PARAGRAPH,
            SuggestOptions.ENTITIES,
        ],
        title="Suggest features",
        description="Features enabled for the suggest endpoint.",
    )
    security = ParamDefault(
        default=None,
        title="Security",
        description="Security metadata for the request. If not provided, the search request is done without the security lookup phase.",  # noqa: E501
    )
    security_groups = ParamDefault(
        default=[],
        title="Security groups",
        description="List of security groups to filter search results for. Only resources matching the query and containing the specified security groups will be returned. If empty, all resources will be considered for the search.",  # noqa: E501
    )
    rephrase = ParamDefault(
        default=False,
        title="Rephrase query consuming LLMs",
        description="Rephrase query consuming LLMs - it will make the query slower",  # noqa: E501
    )
    prefer_markdown = ParamDefault(
        default=False,
        title="Prefer markdown",
        description="If set to true, the response will be in markdown format",
    )
    show_hidden = ParamDefault(
        default=False,
        title="Show hidden resources",
        description="If set to false (default), excludes hidden resources from search",
    )
    hidden = ParamDefault(
        default=None,
        title="Filter resources by hidden",
        description="Set to filter only hidden or only non-hidden resources. Default is to return everything",
    )


class Filter(BaseModel):
    all: Optional[list[str]] = Field(default=None, min_length=1)
    any: Optional[list[str]] = Field(default=None, min_length=1)
    none: Optional[list[str]] = Field(default=None, min_length=1)
    not_all: Optional[list[str]] = Field(default=None, min_length=1)

    @model_validator(mode="after")
    def validate_filter(self) -> Self:
        if (self.all, self.any, self.none, self.not_all).count(None) != 3:
            raise ValueError("Only one of 'all', 'any', 'none' or 'not_all' can be set")
        return self


class CatalogRequest(BaseModel):
    query: str = SearchParamDefaults.query.to_pydantic_field()
    filters: Union[list[str], list[Filter]] = Field(
        default=[],
        title="Filters",
        description="The list of filters to apply. Filtering examples can be found here: https://docs.nuclia.dev/docs/rag/advanced/search/#filters",  # noqa: E501
    )
    faceted: list[str] = SearchParamDefaults.faceted.to_pydantic_field()
    sort: Optional[SortOptions] = SearchParamDefaults.sort.to_pydantic_field()
    page_number: int = SearchParamDefaults.catalog_page_number.to_pydantic_field()
    page_size: int = SearchParamDefaults.catalog_page_size.to_pydantic_field()
    shards: list[str] = SearchParamDefaults.shards.to_pydantic_field(deprecated=True)
    debug: SkipJsonSchema[bool] = SearchParamDefaults.debug.to_pydantic_field()
    with_status: Optional[ResourceProcessingStatus] = Field(
        default=None,
        title="With processing status",
        description="Filter results by resource processing status",
        deprecated="Use filters instead",
    )
    range_creation_start: Optional[
        DateTime
    ] = SearchParamDefaults.range_creation_start.to_pydantic_field()
    range_creation_end: Optional[
        DateTime
    ] = SearchParamDefaults.range_creation_end.to_pydantic_field()
    range_modification_start: Optional[
        DateTime
    ] = SearchParamDefaults.range_modification_start.to_pydantic_field()
    range_modification_end: Optional[
        DateTime
    ] = SearchParamDefaults.range_modification_end.to_pydantic_field()
    hidden: Optional[bool] = SearchParamDefaults.hidden.to_pydantic_field()

    @field_validator("faceted")
    @classmethod
    def nested_facets_not_supported(cls, facets):
        return validate_facets(facets)


class MinScore(BaseModel):
    semantic: Optional[float] = Field(
        default=None,
        title="Minimum semantic score",
        description="Minimum semantic similarity score used to filter vector index search. If not specified, the default minimum score of the semantic model associated to the Knowledge Box will be used. Check out the documentation for more information on how to use this parameter: https://docs.nuclia.dev/docs/rag/advanced/search#minimum-score",  # noqa: E501
    )
    bm25: float = Field(
        default=0,
        title="Minimum bm25 score",
        description="Minimum score used to filter bm25 index search. Check out the documentation for more information on how to use this parameter: https://docs.nuclia.dev/docs/rag/advanced/search#minimum-score",  # noqa: E501
        ge=0,
    )


AUDIT_METADATA_MAX_BYTES = 1024 * 10  # 10KB


class AuditMetadataBase(BaseModel):
    audit_metadata: Optional[dict[str, str]] = Field(
        default=None,
        title="Audit metadata",
        description=(
            "A dictionary containing optional audit-specific metadata, such as user_id, environment, or other contextual information."
            " This metadata can be leveraged for filtering and analyzing activity logs in future operations."
            " Each key-value pair represents a piece of metadata relevant to the user's request."
        ),
        examples=[{"environment": "test", "user": "my-user-123"}],
    )

    @field_validator("audit_metadata", mode="after")
    def check_audit_metadata_size(cls, value):
        if value:
            size = len(json.dumps(value).encode("utf-8"))
            if size > AUDIT_METADATA_MAX_BYTES:
                raise ValueError(
                    f"Audit metadata size is too large: {size} bytes. Maximum size allowed: {AUDIT_METADATA_MAX_BYTES}"
                )
        return value


class BaseSearchRequest(AuditMetadataBase):
    query: str = SearchParamDefaults.query.to_pydantic_field()
    fields: list[str] = SearchParamDefaults.fields.to_pydantic_field()
    filters: Union[list[str], list[Filter]] = Field(
        default=[],
        title="Filters",
        description="The list of filters to apply. Filtering examples can be found here: https://docs.nuclia.dev/docs/rag/advanced/search/#filters",  # noqa: E501
    )
    page_number: int = SearchParamDefaults.page_number.to_pydantic_field(
        deprecated=True
    )
    page_size: int = SearchParamDefaults.page_size.to_pydantic_field(deprecated=True)
    top_k: Optional[int] = SearchParamDefaults.top_k.to_pydantic_field()
    min_score: Optional[Union[float, MinScore]] = Field(
        default=None,
        title="Minimum score",
        description="Minimum score to filter search results. Results with a lower score will be ignored. Accepts either a float or a dictionary with the minimum scores for the bm25 and vector indexes. If a float is provided, it is interpreted as the minimum score for vector index search.",  # noqa: E501
    )
    range_creation_start: Optional[
        DateTime
    ] = SearchParamDefaults.range_creation_start.to_pydantic_field()
    range_creation_end: Optional[
        DateTime
    ] = SearchParamDefaults.range_creation_end.to_pydantic_field()
    range_modification_start: Optional[
        DateTime
    ] = SearchParamDefaults.range_modification_start.to_pydantic_field()
    range_modification_end: Optional[
        DateTime
    ] = SearchParamDefaults.range_modification_end.to_pydantic_field()
    features: list[
        SearchOptions
    ] = SearchParamDefaults.search_features.to_pydantic_field(
        default=[
            SearchOptions.KEYWORD,
            SearchOptions.FULLTEXT,
            SearchOptions.SEMANTIC,
        ]
    )
    debug: bool = SearchParamDefaults.debug.to_pydantic_field()
    highlight: bool = SearchParamDefaults.highlight.to_pydantic_field()
    show: list[ResourceProperties] = SearchParamDefaults.show.to_pydantic_field()
    field_type_filter: list[
        FieldTypeName
    ] = SearchParamDefaults.field_type_filter.to_pydantic_field()
    extracted: list[
        ExtractedDataTypeName
    ] = SearchParamDefaults.extracted.to_pydantic_field()
    shards: list[str] = SearchParamDefaults.shards.to_pydantic_field()
    vector: Optional[list[float]] = SearchParamDefaults.vector.to_pydantic_field()
    vectorset: Optional[str] = SearchParamDefaults.vectorset.to_pydantic_field()
    with_duplicates: bool = SearchParamDefaults.with_duplicates.to_pydantic_field()
    with_synonyms: bool = SearchParamDefaults.with_synonyms.to_pydantic_field()
    autofilter: bool = SearchParamDefaults.autofilter.to_pydantic_field()
    resource_filters: list[
        str
    ] = SearchParamDefaults.resource_filters.to_pydantic_field()
    security: Optional[
        RequestSecurity
    ] = SearchParamDefaults.security.to_pydantic_field()
    show_hidden: bool = SearchParamDefaults.show_hidden.to_pydantic_field()

    rephrase: bool = Field(
        default=False,
        description=(
            "Rephrase the query for a more efficient retrieval. This will consume LLM tokens and make the request slower."
        ),
    )

    rephrase_prompt: Optional[str] = Field(
        default=None,
        title="Rephrase",
        description=(
            "Rephrase prompt given to the generative model responsible for rephrasing the query for a more effective retrieval step. "
            "This is only used if the `rephrase` flag is set to true in the request.\n"
            "If not specified, Nuclia's default prompt is used. It must include the {question} placeholder. "
            "The placeholder will be replaced with the original question"
        ),
        min_length=1,
        examples=[
            """Rephrase this question so its better for retrieval, and keep the rephrased question in the same language as the original.
QUESTION: {question}
Please return ONLY the question without any explanation. Just the rephrased question.""",
            """Rephrase this question so its better for retrieval, identify any part numbers and append them to the end of the question separated by a commas.
            QUESTION: {question}
            Please return ONLY the question without any explanation.""",
        ],
    )

    @model_validator(mode="after")
    def top_k_overwrites_pagination(self):
        """This method adds support for `top_k` attribute, overwriting
        `page_number` and `page_size` if needed"""
        if self.top_k is not None:
            self.page_number = 0
            self.page_size = self.top_k
        return self


class SearchRequest(BaseSearchRequest):
    faceted: list[str] = SearchParamDefaults.faceted.to_pydantic_field()
    sort: Optional[SortOptions] = SearchParamDefaults.sort.to_pydantic_field()

    @field_validator("faceted")
    @classmethod
    def nested_facets_not_supported(cls, facets):
        return validate_facets(facets)


class Author(str, Enum):
    NUCLIA = "NUCLIA"
    USER = "USER"


class ChatContextMessage(BaseModel):
    author: Author
    text: str


# For bw compatibility
Message = ChatContextMessage


class UserPrompt(BaseModel):
    prompt: str


class Image(BaseModel):
    content_type: str
    b64encoded: str


class MaxTokens(BaseModel):
    context: Optional[int] = Field(
        default=None,
        title="Maximum context tokens",
        description="Use to limit the amount of tokens used in the LLM context",
    )
    answer: Optional[int] = Field(
        default=None,
        title="Maximum answer tokens",
        description="Use to limit the amount of tokens used in the LLM answer",
    )


def parse_max_tokens(
    max_tokens: Optional[Union[int, MaxTokens]]
) -> Optional[MaxTokens]:
    if isinstance(max_tokens, int):
        # If the max_tokens is an integer, it is interpreted as the max_tokens value for the generated answer.
        # The max tokens for the context is set to None to use the default value for the model (comes in the
        # NUA's query endpoint response).
        return MaxTokens(answer=max_tokens, context=None)
    return max_tokens


class ChatModel(BaseModel):
    """
    This is the model for the predict request payload on the chat endpoint
    """

    question: str = Field(description="Question to ask the generative model")
    user_id: str
    retrieval: bool = True
    system: Optional[str] = Field(
        default=None,
        title="System prompt",
        description="Optional system prompt input by the user",
    )
    query_context: dict[str, str] = Field(
        default={},
        description="The information retrieval context for the current query",
    )
    query_context_order: Optional[dict[str, int]] = Field(
        default=None,
        description="The order of the query context elements. This is used to sort the context elements by relevance before sending them to the generative model",  # noqa: E501
    )
    chat_history: list[ChatContextMessage] = Field(
        default=[], description="The chat conversation history"
    )
    truncate: bool = Field(
        default=True,
        description="Truncate the chat context in case it doesn't fit the generative input",
    )
    user_prompt: Optional[UserPrompt] = Field(
        default=None, description="Optional custom prompt input by the user"
    )
    citations: bool = Field(
        default=False, description="Whether to include the citations in the answer"
    )
    citation_threshold: Optional[float] = Field(
        default=None,
        description="If citations is True, this sets the similarity threshold (0 to 1) for paragraphs to be included as citations. Lower values result in more citations. If not provided, Nuclia's default threshold is used.",  # noqa: E501
        ge=0.0,
        le=1.0,
    )
    generative_model: Optional[str] = Field(
        default=None,
        title="Generative model",
        description="The generative model to use for the predict chat endpoint. If not provided, the model configured for the Knowledge Box is used.",  # noqa: E501
    )

    max_tokens: Optional[int] = Field(
        default=None, description="Maximum characters to generate"
    )

    query_context_images: dict[str, Image] = Field(
        default={},
        description="The information retrieval context for the current query, each image is a base64 encoded string",
    )

    prefer_markdown: bool = Field(
        default=False,
        description="If set to true, the response will be in markdown format",
    )
    json_schema: Optional[dict[str, Any]] = Field(
        default=None,
        description="The JSON schema to use for the generative model answers",
    )
    rerank_context: bool = Field(
        default=False,
        description="Whether to reorder the query context based on a reranker",
    )
    top_k: Optional[int] = Field(
        default=None, description="Number of best elements to get from"
    )


class RephraseModel(BaseModel):
    question: str
    chat_history: list[ChatContextMessage] = []
    user_id: str
    user_context: list[str] = []
    generative_model: Optional[str] = Field(
        default=None,
        title="Generative model",
        description="The generative model to use for the rephrase endpoint. If not provided, the model configured for the Knowledge Box is used.",  # noqa: E501
    )


class RagStrategyName:
    FIELD_EXTENSION = "field_extension"
    FULL_RESOURCE = "full_resource"
    HIERARCHY = "hierarchy"
    NEIGHBOURING_PARAGRAPHS = "neighbouring_paragraphs"
    METADATA_EXTENSION = "metadata_extension"
    PREQUERIES = "prequeries"
    CONVERSATION = "conversation"


class ImageRagStrategyName:
    PAGE_IMAGE = "page_image"
    TABLES = "tables"
    PARAGRAPH_IMAGE = "paragraph_image"


class RagStrategy(BaseModel):
    name: str


class ImageRagStrategy(BaseModel):
    name: str


ALLOWED_FIELD_TYPES: dict[str, str] = {
    "t": "text",
    "f": "file",
    "u": "link",
    "d": "datetime",
    "a": "generic",
}


class FieldExtensionStrategy(RagStrategy):
    name: Literal["field_extension"] = "field_extension"
    fields: list[str] = Field(
        title="Fields",
        description="List of field ids to extend the context with. It will try to extend the retrieval context with the specified fields in the matching resources. The field ids have to be in the format `{field_type}/{field_name}`, like 'a/title', 'a/summary' for title and summary fields or 't/amend' for a text field named 'amend'.",  # noqa: E501
        min_length=1,
    )

    @field_validator("fields", mode="after")
    @classmethod
    def fields_validator(cls, fields) -> Self:
        # Check that the fields are in the format {field_type}/{field_name}
        for field in fields:
            try:
                field_type, _ = field.strip("/").split("/")
            except ValueError:
                raise ValueError(
                    f"Field '{field}' is not in the format {{field_type}}/{{field_name}}"
                )
            if field_type not in ALLOWED_FIELD_TYPES:
                allowed_field_types_part = ", ".join(
                    [
                        f"'{fid}' for '{fname}' fields"
                        for fid, fname in ALLOWED_FIELD_TYPES.items()
                    ]
                )
                raise ValueError(
                    f"Field '{field}' does not have a valid field type. "
                    f"Valid field types are: {allowed_field_types_part}."
                )

        return fields


class FullResourceStrategy(RagStrategy):
    name: Literal["full_resource"] = "full_resource"
    count: Optional[int] = Field(
        default=None,
        title="Count",
        description="Maximum number of full documents to retrieve. If not specified, all matching documents are retrieved.",
        ge=1,
    )
    include_remaining_text_blocks: bool = Field(
        default=False,
        title="Include remaining text blocks",
        description="Whether to include the remaining text blocks after the maximum number of resources has been reached.",
    )


class HierarchyResourceStrategy(RagStrategy):
    name: Literal["hierarchy"] = "hierarchy"
    count: int = Field(
        default=0,
        title="Count",
        description="Number of extra characters that are added to each matching paragraph when adding to the context.",
        ge=0,
    )


class NeighbouringParagraphsStrategy(RagStrategy):
    name: Literal["neighbouring_paragraphs"] = "neighbouring_paragraphs"
    before: int = Field(
        default=2,
        title="Before",
        description="Number of previous neighbouring paragraphs to add to the context, for each matching paragraph in the retrieval step.",
        ge=0,
    )
    after: int = Field(
        default=2,
        title="After",
        description="Number of following neighbouring paragraphs to add to the context, for each matching paragraph in the retrieval step.",
        ge=0,
    )


class MetadataExtensionType(str, Enum):
    ORIGIN = "origin"
    CLASSIFICATION_LABELS = "classification_labels"
    NERS = "ners"
    EXTRA_METADATA = "extra_metadata"


class MetadataExtensionStrategy(RagStrategy):
    """
    RAG strategy to enrich the context with metadata of the matching paragraphs or its resources.
    This strategy can be combined with any of the other strategies.
    """

    name: Literal["metadata_extension"] = "metadata_extension"
    types: list[MetadataExtensionType] = Field(
        min_length=1,
        title="Types",
        description="""
List of resource metadata types to add to the context.
  - 'origin': origin metadata of the resource.
  - 'classification_labels': classification labels of the resource.
  - 'ner': Named Entity Recognition entities detected for the resource.
  - 'extra_metadata': extra metadata of the resource.

Types for which the metadata is not found at the resource are ignored and not added to the context.
""",
        examples=[
            ["origin", "classification_labels"],
            ["ners"],
        ],
    )


class ConversationalStrategy(RagStrategy):
    name: Literal["conversation"] = "conversation"
    attachments_text: bool = Field(
        default=False,
        title="Add attachments on context",
        description="Add attachments on context retrieved on conversation",
    )
    attachments_images: bool = Field(
        default=False,
        title="Add attachments images on context",
        description="Add attachments images on context retrieved on conversation if they are mime type image and using a visual LLM",
    )
    full: bool = Field(
        default=False,
        title="Add all conversation",
        description="Add all conversation fields on matched blocks",
    )
    max_messages: int = Field(
        default=15,
        title="Max messages",
        description="Max messages to append in case its not full field",
        ge=0,
    )


class PreQuery(BaseModel):
    request: "FindRequest" = Field(
        title="Request",
        description="The request to be executed before the main query.",
    )
    weight: float = Field(
        default=1.0,
        title="Weight",
        description=(
            "Weight of the prequery in the context. The weight is used to scale the results of the prequery before adding them to the context."
            "The weight should be a positive number, and they are normalized so that the sum of all weights for all prequeries is 1."
        ),
        ge=0,
    )
    id: Optional[str] = Field(
        default=None,
        title="Prequery id",
        min_length=1,
        max_length=100,
        description="Identifier of the prequery. If not specified, it is autogenerated based on the index of the prequery in the list (prequery_0, prequery_1, ...).",
        examples=[
            "title_prequery",
            "summary_prequery",
            "prequery_1",
        ],
    )
    prefilter: bool = Field(
        default=False,
        title="Prefilter",
        description=(
            "If set to true, the prequery results are used to filter the scope of the remaining queries. "
            "The resources of the most relevant paragraphs of the prefilter queries are used as resource "
            "filters for the main query and other prequeries with the prefilter flag set to false."
        ),
    )


class PreQueriesStrategy(RagStrategy):
    """
    This strategy allows to run a set of queries before the main query and add the results to the context.
    It allows to give more importance to some queries over others by setting the weight of each query.
    The weight of the main query can also be set with the `main_query_weight` parameter.
    """

    name: Literal["prequeries"] = "prequeries"
    queries: list[PreQuery] = Field(
        title="Queries",
        description="List of queries to run before the main query. The results are added to the context with the specified weights for each query. There is a limit of 10 prequeries per request.",
        min_length=1,
        max_length=15,
    )
    main_query_weight: float = Field(
        default=1.0,
        title="Main query weight",
        description="Weight of the main query in the context. Use this to control the importance of the main query in the context.",
        ge=0,
    )


PreQueryResult = tuple[PreQuery, "KnowledgeboxFindResults"]


class TableImageStrategy(ImageRagStrategy):
    name: Literal["tables"] = "tables"


class PageImageStrategy(ImageRagStrategy):
    name: Literal["page_image"] = "page_image"
    count: Optional[int] = Field(
        default=None,
        title="Count",
        description="Maximum number of images to retrieve from the page. By default, at most 5 images are retrieved.",
    )


class ParagraphImageStrategy(ImageRagStrategy):
    name: Literal["paragraph_image"] = "paragraph_image"


RagStrategies = Annotated[
    Union[
        FieldExtensionStrategy,
        FullResourceStrategy,
        HierarchyResourceStrategy,
        NeighbouringParagraphsStrategy,
        MetadataExtensionStrategy,
        ConversationalStrategy,
        PreQueriesStrategy,
    ],
    Field(discriminator="name"),
]
RagImagesStrategies = Annotated[
    Union[PageImageStrategy, ParagraphImageStrategy, TableImageStrategy],
    Field(discriminator="name"),
]
PromptContext = dict[str, str]
PromptContextOrder = dict[str, int]
PromptContextImages = dict[str, Image]


class CustomPrompt(BaseModel):
    system: Optional[str] = Field(
        default=None,
        title="System prompt",
        description="System prompt given to the generative model responsible of generating the answer. This can help customize the behavior of the model when generating the answer. If not specified, the default model provider's prompt is used.",  # noqa: E501
        min_length=1,
        examples=[
            "You are a medical assistant, use medical terminology",
            "You are an IT expert, express yourself like one",
            "You are a very friendly customer service assistant, be polite",
            "You are a financial expert, use correct terms",
        ],
    )
    user: Optional[str] = Field(
        default=None,
        title="User prompt",
        description="User prompt given to the generative model responsible of generating the answer. Use the words {context} and {question} in brackets where you want those fields to be placed, in case you want them in your prompt. Context will be the data returned by the retrieval step and question will be the user's query.",  # noqa: E501
        min_length=1,
        examples=[
            "Taking into account our previous conversation, and this context: {context} answer this {question}",
            "Give a detailed answer to this {question} in a list format. If you do not find an answer in this context: {context}, say that you don't have enough data.",
            "Given this context: {context}. Answer this {question} in a concise way using the provided context",
            "Given this context: {context}. Answer this {question} using the provided context. Please, answer always in French",
        ],
    )
    rephrase: Optional[str] = Field(
        default=None,
        title="Rephrase",
        description=(
            "Rephrase prompt given to the generative model responsible for rephrasing the query for a more effective retrieval step. "
            "This is only used if the `rephrase` flag is set to true in the request.\n"
            "If not specified, Nuclia's default prompt is used. It must include the {question} placeholder. "
            "The placeholder will be replaced with the original question"
        ),
        min_length=1,
        examples=[
            """Rephrase this question so its better for retrieval, and keep the rephrased question in the same language as the original.
QUESTION: {question}
Please return ONLY the question without any explanation. Just the rephrased question.""",
            """Rephrase this question so its better for retrieval, identify any part numbers and append them to the end of the question separated by a commas.
            QUESTION: {question}
            Please return ONLY the question without any explanation.""",
        ],
    )


class AskRequest(AuditMetadataBase):
    query: str = SearchParamDefaults.chat_query.to_pydantic_field()
    top_k: int = Field(
        default=20,
        title="Top k",
        ge=1,
        le=200,
        description="The top most relevant results to fetch at the retrieval step. The maximum number of results allowed is 200.",
    )
    fields: list[str] = SearchParamDefaults.fields.to_pydantic_field()
    filters: Union[list[str], list[Filter]] = Field(
        default=[],
        title="Filters",
        description="The list of filters to apply. Filtering examples can be found here: https://docs.nuclia.dev/docs/rag/advanced/search/#filters",  # noqa: E501
    )
    keyword_filters: Union[list[str], list[Filter]] = Field(
        default=[],
        title="Keyword filters",
        description=(
            "List of keyword filter expressions to apply to the retrieval step. "
            "The text block search will only be performed on the documents that contain the specified keywords. "
            "The filters are case-insensitive, and only alphanumeric characters and spaces are allowed. "
            "Filtering examples can be found here: https://docs.nuclia.dev/docs/rag/advanced/search/#filters"  # noqa: E501
        ),
        examples=[
            ["NLP", "BERT"],
            [Filter(all=["NLP", "BERT"])],
            ["Friedrich Nietzsche", "Immanuel Kant"],
        ],
    )
    vectorset: Optional[str] = SearchParamDefaults.vectorset.to_pydantic_field()
    min_score: Optional[Union[float, MinScore]] = Field(
        default=None,
        title="Minimum score",
        description="Minimum score to filter search results. Results with a lower score will be ignored. Accepts either a float or a dictionary with the minimum scores for the bm25 and vector indexes. If a float is provided, it is interpreted as the minimum score for vector index search.",  # noqa: E501
    )
    features: list[ChatOptions] = SearchParamDefaults.chat_features.to_pydantic_field()
    range_creation_start: Optional[
        DateTime
    ] = SearchParamDefaults.range_creation_start.to_pydantic_field()
    range_creation_end: Optional[
        DateTime
    ] = SearchParamDefaults.range_creation_end.to_pydantic_field()
    range_modification_start: Optional[
        DateTime
    ] = SearchParamDefaults.range_modification_start.to_pydantic_field()
    range_modification_end: Optional[
        DateTime
    ] = SearchParamDefaults.range_modification_end.to_pydantic_field()
    show: list[ResourceProperties] = SearchParamDefaults.show.to_pydantic_field()
    field_type_filter: list[
        FieldTypeName
    ] = SearchParamDefaults.field_type_filter.to_pydantic_field()
    extracted: list[
        ExtractedDataTypeName
    ] = SearchParamDefaults.extracted.to_pydantic_field()
    shards: list[str] = SearchParamDefaults.shards.to_pydantic_field()
    context: Optional[
        list[ChatContextMessage]
    ] = SearchParamDefaults.chat_context.to_pydantic_field()
    extra_context: Optional[list[str]] = Field(
        default=None,
        title="Extra query context",
        description="""Additional context that is added to the retrieval context sent to the LLM.
        It allows extending the chat feature with content that may not be in the Knowledge Box.""",
    )
    autofilter: bool = SearchParamDefaults.autofilter.to_pydantic_field()
    highlight: bool = SearchParamDefaults.highlight.to_pydantic_field()
    resource_filters: list[
        str
    ] = SearchParamDefaults.resource_filters.to_pydantic_field()
    prompt: Optional[Union[str, CustomPrompt]] = Field(
        default=None,
        title="Prompts",
        description="Use to customize the prompts given to the generative model. Both system and user prompts can be customized. If a string is provided, it is interpreted as the user prompt.",  # noqa: E501
    )
<<<<<<< HEAD
    rank_fusion: SkipJsonSchema[
        Union[RankFusionName, RankFusion]
    ] = SearchParamDefaults.rank_fusion.to_pydantic_field()
    reranker: Union[
        RerankerName, Reranker
    ] = SearchParamDefaults.reranker.to_pydantic_field()
=======
    rank_fusion: Union[RankFusionName, RankFusion] = SearchParamDefaults.rank_fusion.to_pydantic_field()
    reranker: Union[RerankerName, Reranker] = SearchParamDefaults.reranker.to_pydantic_field()
>>>>>>> 2f018208
    citations: bool = Field(
        default=False,
        description="Whether to include the citations for the answer in the response",
    )
    citation_threshold: Optional[float] = Field(
        default=None,
        description="If citations is True, this sets the similarity threshold (0 to 1) for paragraphs to be included as citations. Lower values result in more citations. If not provided, Nuclia's default threshold is used.",
        ge=0.0,
        le=1.0,
    )
    security: Optional[
        RequestSecurity
    ] = SearchParamDefaults.security.to_pydantic_field()
    show_hidden: bool = SearchParamDefaults.show_hidden.to_pydantic_field()
    rag_strategies: list[RagStrategies] = Field(
        default=[],
        title="RAG context building strategies",
        description=(
            """Options for tweaking how the context for the LLM model is crafted:
- `full_resource` will add the full text of the matching resources to the context. This strategy cannot be combined with `hierarchy`, `neighbouring_paragraphs`, or `field_extension`.
- `field_extension` will add the text of the matching resource's specified fields to the context.
- `hierarchy` will add the title and summary text of the parent resource to the context for each matching paragraph.
- `neighbouring_paragraphs` will add the sorrounding paragraphs to the context for each matching paragraph.
- `metadata_extension` will add the metadata of the matching paragraphs or its resources to the context.
- `prequeries` allows to run multiple retrieval queries before the main query and add the results to the context. The results of specific queries can be boosted by the specifying weights.

If empty, the default strategy is used, which simply adds the text of the matching paragraphs to the context.
"""
        ),
        examples=[
            [{"name": "full_resource", "count": 2}],
            [
                {"name": "field_extension", "fields": ["t/amend", "a/title"]},
            ],
            [{"name": "hierarchy", "count": 2}],
            [{"name": "neighbouring_paragraphs", "before": 2, "after": 2}],
            [
                {
                    "name": "metadata_extension",
                    "types": ["origin", "classification_labels"],
                }
            ],
            [
                {
                    "name": "prequeries",
                    "queries": [
                        {
                            "request": {
                                "query": "What is the capital of France?",
                                "features": ["keyword"],
                            },
                            "weight": 0.5,
                        },
                        {
                            "request": {
                                "query": "What is the capital of Germany?",
                            },
                            "weight": 0.5,
                        },
                    ],
                }
            ],
        ],
    )
    rag_images_strategies: list[RagImagesStrategies] = Field(
        default=[],
        title="RAG image context building strategies",
        description=(
            "Options for tweaking how the image based context for the LLM model is crafted:\n"
            "- `page_image` will add the full page image of the matching resources to the context.\n"
            "- `tables` will send the table images for the paragraphs that contain tables and matched the retrieval query.\n"
            "- `paragraph_image` will add the images of the paragraphs that contain images (images for tables are not included).\n"
            "No image strategy is used by default. Note that this is only available for LLM models that support visual inputs. If the model does not support visual inputs, the image strategies will be ignored."
        ),
    )
    debug: bool = SearchParamDefaults.debug.to_pydantic_field()

    generative_model: Optional[str] = Field(
        default=None,
        title="Generative model",
        description="The generative model to use for the chat endpoint. If not provided, the model configured for the Knowledge Box is used.",  # noqa: E501
    )

    max_tokens: Optional[Union[int, MaxTokens]] = Field(
        default=None,
        title="Maximum LLM tokens to use for the request",
        description="Use to limit the amount of tokens used in the LLM context and/or for generating the answer. If not provided, the default maximum tokens of the generative model will be used. If an integer is provided, it is interpreted as the maximum tokens for the answer.",  # noqa: E501
    )

    rephrase: bool = Field(
        default=False,
        description=(
            "Rephrase the query for a more efficient retrieval. This will consume LLM tokens and make the request slower."
        ),
    )

    prefer_markdown: bool = Field(
        default=False,
        title="Prefer markdown",
        description="If set to true, the response will be in markdown format",
    )

    answer_json_schema: Optional[dict[str, Any]] = Field(
        default=None,
        title="Answer JSON schema",
        description="""Desired JSON schema for the LLM answer.
This schema is passed to the LLM so that it answers in a scructured format following the schema. If not provided, textual response is returned.
Note that when using this parameter, the answer in the generative response will not be returned in chunks, the whole response text will be returned instead.
Using this feature also disables the `citations` parameter. For maximal accuracy, please include a `description` for each field of the schema.
""",
        examples=[ANSWER_JSON_SCHEMA_EXAMPLE],
    )

    @field_validator("rag_strategies", mode="before")
    @classmethod
    def validate_rag_strategies(
        cls, rag_strategies: list[RagStrategies]
    ) -> list[RagStrategies]:
        strategy_names: set[str] = set()
        for strategy in rag_strategies or []:
            if isinstance(strategy, dict):
                obj = strategy
            elif isinstance(strategy, BaseModel):
                obj = strategy.model_dump()
            else:
                raise ValueError(
                    "RAG strategies must be defined using a valid RagStrategy object or a dictionary"
                )
            strategy_name = obj.get("name")
            if strategy_name is None:
                raise ValueError(f"Invalid strategy '{strategy}'")
            strategy_names.add(strategy_name)

        if len(strategy_names) != len(rag_strategies):
            raise ValueError("There must be at most one strategy of each type")

        for not_allowed_combination in (
            {RagStrategyName.FULL_RESOURCE, RagStrategyName.HIERARCHY},
            {RagStrategyName.FULL_RESOURCE, RagStrategyName.NEIGHBOURING_PARAGRAPHS},
            {RagStrategyName.FULL_RESOURCE, RagStrategyName.FIELD_EXTENSION},
        ):
            if not_allowed_combination.issubset(strategy_names):
                raise ValueError(
                    f"The following strategies cannot be combined in the same request: {', '.join(sorted(not_allowed_combination))}"
                )
        return rag_strategies


# Alias (for backwards compatiblity with testbed)
class ChatRequest(AskRequest):
    pass


class SummarizeResourceModel(BaseModel):
    fields: dict[str, str] = {}


class SummaryKind(str, Enum):
    SIMPLE = "simple"
    EXTENDED = "extended"


class SummarizeModel(BaseModel):
    """
    Model for the summarize predict api request payload
    """

    resources: dict[str, SummarizeResourceModel] = {}
    generative_model: Optional[str] = None
    user_prompt: Optional[str] = None
    summary_kind: SummaryKind = SummaryKind.SIMPLE


class SummarizeRequest(BaseModel):
    """
    Model for the request payload of the summarize endpoint
    """

    generative_model: Optional[str] = Field(
        default=None,
        title="Generative model",
        description="The generative model to use for the summarization. If not provided, the model configured for the Knowledge Box is used.",  # noqa: E501
    )

    user_prompt: Optional[str] = Field(
        default=None,
        title="User prompt",
        description="Optional custom prompt input by the user",
    )

    resources: list[str] = Field(
        ...,
        min_length=1,
        max_length=100,
        title="Resources",
        description="Uids or slugs of the resources to summarize. If the resources are not found, they will be ignored.",  # noqa: E501
    )

    summary_kind: SummaryKind = Field(
        default=SummaryKind.SIMPLE,
        title="Summary kind",
        description="Option to customize how the summary will be",
    )


class SummarizedResource(BaseModel):
    summary: str = Field(..., title="Summary", description="Summary of the resource")
    tokens: int


class SummarizedResponse(BaseModel):
    resources: dict[str, SummarizedResource] = Field(
        default={},
        title="Resources",
        description="Individual resource summaries. The key is the resource id or slug.",
    )
    summary: str = Field(
        default="",
        title="Summary",
        description="Global summary of all resources combined.",
    )


class FindRequest(BaseSearchRequest):
    features: list[
        SearchOptions
    ] = SearchParamDefaults.search_features.to_pydantic_field(
        default=[
            SearchOptions.KEYWORD,
            SearchOptions.SEMANTIC,
        ]
    )
<<<<<<< HEAD
    rank_fusion: SkipJsonSchema[
        Union[RankFusionName, RankFusion]
    ] = SearchParamDefaults.rank_fusion.to_pydantic_field()
    reranker: Union[
        RerankerName, Reranker
    ] = SearchParamDefaults.reranker.to_pydantic_field()
=======
    rank_fusion: Union[RankFusionName, RankFusion] = SearchParamDefaults.rank_fusion.to_pydantic_field()
    reranker: Union[RerankerName, Reranker] = SearchParamDefaults.reranker.to_pydantic_field()
>>>>>>> 2f018208

    keyword_filters: Union[list[str], list[Filter]] = Field(
        default=[],
        title="Keyword filters",
        description=(
            "List of keyword filter expressions to apply to the retrieval step. "
            "The text block search will only be performed on the documents that contain the specified keywords. "
            "The filters are case-insensitive, and only alphanumeric characters and spaces are allowed. "
            "Filtering examples can be found here: https://docs.nuclia.dev/docs/rag/advanced/search/#filters"  # noqa: E501
        ),
        examples=[
            ["NLP", "BERT"],
            [Filter(all=["NLP", "BERT"])],
            ["Friedrich Nietzsche", "Immanuel Kant"],
        ],
    )

    @field_validator("features", mode="after")
    @classmethod
    def fulltext_not_supported(cls, v):
        # features are already normalized in the BaseSearchRequest model
        if SearchOptions.FULLTEXT in v or SearchOptions.FULLTEXT == v:
            raise ValueError("fulltext search not supported")
        return v


class SCORE_TYPE(str, Enum):
    VECTOR = "VECTOR"
    BM25 = "BM25"
    BOTH = "BOTH"
    RERANKER = "RERANKER"


class FindTextPosition(BaseModel):
    page_number: Optional[int] = None
    start_seconds: Optional[list[int]] = None
    end_seconds: Optional[list[int]] = None
    index: int
    start: int
    end: int


class FindParagraph(BaseModel):
    score: float
    score_type: SCORE_TYPE
    order: int = Field(default=0, ge=0)
    text: str
    id: str
    labels: Optional[list[str]] = []
    position: Optional[TextPosition] = None
    fuzzy_result: bool = False
    page_with_visual: bool = Field(
        default=False,
        title="Page where this paragraph belongs is a visual page",
        description="This flag informs if the page may have information that has not been extracted",
    )
    reference: Optional[str] = Field(
        default=None,
        title="Reference to the image that represents this text",
        description="Reference to the extracted image that represents this paragraph",
    )
    is_a_table: bool = Field(
        default=False,
        title="Is a table",
        description="The referenced image of the paragraph is a table",
    )


class FindField(BaseModel):
    paragraphs: dict[str, FindParagraph]


class FindResource(Resource):
    fields: dict[str, FindField]

    def updated_from(self, origin: Resource):
        for key in origin.model_fields.keys():
            self.__setattr__(key, getattr(origin, key))


class KnowledgeboxFindResults(JsonBaseModel):
    """Find on knowledgebox results"""

    resources: dict[str, FindResource]
    relations: Optional[Relations] = None
    query: Optional[str] = None
    total: int = 0
    page_number: int = Field(
        default=0,
        description="Pagination will be deprecated, please, refer to `top_k` in the request",
    )
    page_size: int = Field(
        default=20,
        description="Pagination will be deprecated, please, refer to `top_k` in the request",
    )
    next_page: bool = Field(
        default=False,
        description="Pagination will be deprecated, please, refer to `top_k` in the request",
    )
    nodes: Optional[list[dict[str, str]]] = Field(
        default=None,
        title="Nodes",
        description="List of nodes queried in the search",
    )
    shards: Optional[list[str]] = Field(
        default=None,
        title="Shards",
        description="The list of shard replica ids used for the search.",
    )
    autofilters: list[str] = ModelParamDefaults.applied_autofilters.to_pydantic_field()
    min_score: Optional[Union[float, MinScore]] = Field(
        default=MinScore(),
        title="Minimum result score",
        description="The minimum scores that have been used for the search operation.",
    )
    best_matches: list[str] = Field(
        default=[],
        title="Best matches",
        description="List of ids of best matching paragraphs. The list is sorted by decreasing relevance (most relevant first).",  # noqa: E501
    )


class FeedbackTasks(str, Enum):
    CHAT = "CHAT"

    def to_proto(self) -> int:
        return TaskType.Value(self.name)


class FeedbackRequest(BaseModel):
    ident: str = Field(
        title="Request identifier",
        description="Id of the request to provide feedback for. This id is returned in the response header `Nuclia-Learning-Id` of the chat endpoint.",  # noqa: E501
    )
    good: bool = Field(title="Good", description="Whether the result was good or not")
    task: FeedbackTasks = Field(
        title="Task",
        description="The task the feedback is for. For now, only `CHAT` task is available",
    )
    feedback: Optional[str] = Field(None, title="Feedback", description="Feedback text")
    text_block_id: Optional[str] = Field(
        None, title="Text block", description="Text block id"
    )


def validate_facets(facets):
    """
    Raises ValueError if provided facets contains nested facets, like:
    ["/a/b", "/a/b/c"]
    """
    if len(facets) < 2:
        return facets

    # Sort facets alphabetically to make sure that nested facets appear right after their parents
    sorted_facets = sorted(facets)
    facet = sorted_facets.pop(0)
    while True:
        try:
            next_facet = sorted_facets.pop(0)
        except IndexError:
            # No more facets to check
            break
        if next_facet == facet:
            raise ValueError(
                f"Facet {next_facet} is already present in facets. Faceted list must be unique."
            )
        if next_facet.startswith(facet):
            if next_facet.replace(facet, "").startswith("/"):
                raise ValueError(
                    "Nested facets are not allowed: {child} is a child of {parent}".format(
                        child=next_facet, parent=facet
                    )
                )
        facet = next_facet
    return facets


class AskTokens(BaseModel):
    input: int = Field(
        title="Input tokens",
        description="Number of LLM tokens used for the context in the query",
    )
    output: int = Field(
        title="Output tokens",
        description="Number of LLM tokens used for the answer",
    )


class AskTimings(BaseModel):
    generative_first_chunk: Optional[float] = Field(
        default=None,
        title="Generative first chunk",
        description="Time the LLM took to generate the first chunk of the answer",
    )
    generative_total: Optional[float] = Field(
        default=None,
        title="Generative total",
        description="Total time the LLM took to generate the answer",
    )


class SyncAskMetadata(BaseModel):
    tokens: Optional[AskTokens] = Field(
        default=None,
        title="Tokens",
        description="Number of tokens used in the LLM context and answer",
    )
    timings: Optional[AskTimings] = Field(
        default=None,
        title="Timings",
        description="Timings of the generative model",
    )


class AskRetrievalMatch(BaseModel):
    id: str = Field(
        title="Id",
        description="Id of the matching text block",
    )


class SyncAskResponse(BaseModel):
    answer: str = Field(
        title="Answer",
        description="The generative answer to the query",
    )
    answer_json: Optional[dict[str, Any]] = Field(
        default=None,
        title="Answer JSON",
        description="The generative JSON answer to the query. This is returned only if the answer_json_schema parameter is provided in the request.",  # noqa: E501
    )
    status: str = Field(
        title="Status",
        description="The status of the query execution. It can be 'success', 'error' or 'no_context'",  # noqa: E501
    )
    retrieval_results: KnowledgeboxFindResults = Field(
        title="Retrieval results",
        description="The retrieval results of the query",
    )
    retrieval_best_matches: list[AskRetrievalMatch] = Field(
        default=[],
        title="Retrieval best matches",
        description="Sorted list of best matching text blocks in the retrieval step. This includes the main query and prequeries results, if any.",
    )
    prequeries: Optional[dict[str, KnowledgeboxFindResults]] = Field(
        default=None,
        title="Prequeries",
        description="The retrieval results of the prequeries",
    )
    learning_id: str = Field(
        default="",
        title="Learning id",
        description="The id of the learning request. This id can be used to provide feedback on the learning process.",  # noqa: E501
    )
    relations: Optional[Relations] = Field(
        default=None,
        title="Relations",
        description="The detected relations of the answer",
    )
    citations: dict[str, Any] = Field(
        default={},
        title="Citations",
        description="The citations of the answer. List of references to the resources used to generate the answer.",
    )
    prompt_context: Optional[list[str]] = Field(
        default=None,
        title="Prompt context",
        description="The prompt context used to generate the answer. Returned only if the debug flag is set to true",
    )
    metadata: Optional[SyncAskMetadata] = Field(
        default=None,
        title="Metadata",
        description="Metadata of the query execution. This includes the number of tokens used in the LLM context and answer, and the timings of the generative model.",  # noqa: E501
    )
    error_details: Optional[str] = Field(
        default=None,
        title="Error details",
        description="Error details message in case there was an error",
    )


class RetrievalAskResponseItem(BaseModel):
    type: Literal["retrieval"] = "retrieval"
    results: KnowledgeboxFindResults
    best_matches: list[AskRetrievalMatch] = Field(
        default=[],
        title="Best matches",
        description="Sorted list of best matching text blocks in the retrieval step. This includes the main query and prequeries results, if any.",
    )


class PrequeriesAskResponseItem(BaseModel):
    type: Literal["prequeries"] = "prequeries"
    results: dict[str, KnowledgeboxFindResults] = {}


class AnswerAskResponseItem(BaseModel):
    type: Literal["answer"] = "answer"
    text: str


class JSONAskResponseItem(BaseModel):
    type: Literal["answer_json"] = "answer_json"
    object: dict[str, Any]


class MetadataAskResponseItem(BaseModel):
    type: Literal["metadata"] = "metadata"
    tokens: AskTokens
    timings: AskTimings


class CitationsAskResponseItem(BaseModel):
    type: Literal["citations"] = "citations"
    citations: dict[str, Any]


class StatusAskResponseItem(BaseModel):
    type: Literal["status"] = "status"
    code: str
    status: str
    details: Optional[str] = None


class ErrorAskResponseItem(BaseModel):
    type: Literal["error"] = "error"
    error: str


class RelationsAskResponseItem(BaseModel):
    type: Literal["relations"] = "relations"
    relations: Relations


class DebugAskResponseItem(BaseModel):
    type: Literal["debug"] = "debug"
    metadata: dict[str, Any]


AskResponseItemType = Union[
    AnswerAskResponseItem,
    JSONAskResponseItem,
    MetadataAskResponseItem,
    CitationsAskResponseItem,
    StatusAskResponseItem,
    ErrorAskResponseItem,
    RetrievalAskResponseItem,
    RelationsAskResponseItem,
    DebugAskResponseItem,
    PrequeriesAskResponseItem,
]


class AskResponseItem(BaseModel):
    item: AskResponseItemType = Field(..., discriminator="type")


def parse_custom_prompt(item: AskRequest) -> CustomPrompt:
    prompt = CustomPrompt()
    if item.prompt is not None:
        if isinstance(item.prompt, str):
            # If the prompt is a string, it is interpreted as the user prompt
            prompt.user = item.prompt
        else:
            prompt.user = item.prompt.user
            prompt.system = item.prompt.system
            prompt.rephrase = item.prompt.rephrase
    return prompt


def parse_rephrase_prompt(item: AskRequest) -> Optional[str]:
    prompt = parse_custom_prompt(item)
    return prompt.rephrase<|MERGE_RESOLUTION|>--- conflicted
+++ resolved
@@ -1426,17 +1426,8 @@
         title="Prompts",
         description="Use to customize the prompts given to the generative model. Both system and user prompts can be customized. If a string is provided, it is interpreted as the user prompt.",  # noqa: E501
     )
-<<<<<<< HEAD
-    rank_fusion: SkipJsonSchema[
-        Union[RankFusionName, RankFusion]
-    ] = SearchParamDefaults.rank_fusion.to_pydantic_field()
-    reranker: Union[
-        RerankerName, Reranker
-    ] = SearchParamDefaults.reranker.to_pydantic_field()
-=======
     rank_fusion: Union[RankFusionName, RankFusion] = SearchParamDefaults.rank_fusion.to_pydantic_field()
     reranker: Union[RerankerName, Reranker] = SearchParamDefaults.reranker.to_pydantic_field()
->>>>>>> 2f018208
     citations: bool = Field(
         default=False,
         description="Whether to include the citations for the answer in the response",
@@ -1669,17 +1660,8 @@
             SearchOptions.SEMANTIC,
         ]
     )
-<<<<<<< HEAD
-    rank_fusion: SkipJsonSchema[
-        Union[RankFusionName, RankFusion]
-    ] = SearchParamDefaults.rank_fusion.to_pydantic_field()
-    reranker: Union[
-        RerankerName, Reranker
-    ] = SearchParamDefaults.reranker.to_pydantic_field()
-=======
     rank_fusion: Union[RankFusionName, RankFusion] = SearchParamDefaults.rank_fusion.to_pydantic_field()
     reranker: Union[RerankerName, Reranker] = SearchParamDefaults.reranker.to_pydantic_field()
->>>>>>> 2f018208
 
     keyword_filters: Union[list[str], list[Filter]] = Field(
         default=[],
