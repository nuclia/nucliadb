# Copyright (C) 2021 Bosutech XXI S.L.
#
# nucliadb is offered under the AGPL v3.0 and as commercial software.
# For commercial licensing, contact us at info@nuclia.com.
#
# AGPL:
# This program is free software: you can redistribute it and/or modify
# it under the terms of the GNU Affero General Public License as
# published by the Free Software Foundation, either version 3 of the
# License, or (at your option) any later version.
#
# This program is distributed in the hope that it will be useful,
# but WITHOUT ANY WARRANTY; without even the implied warranty of
# MERCHANTABILITY or FITNESS FOR A PARTICULAR PURPOSE. See the
# GNU Affero General Public License for more details.
#
# You should have received a copy of the GNU Affero General Public License
# along with this program. If not, see <http://www.gnu.org/licenses/>.
#
import logging
from dataclasses import dataclass
from time import time
from typing import Optional

from nucliadb.common.external_index_providers.base import ExternalIndexManager
from nucliadb.common.external_index_providers.manager import get_external_index_manager
from nucliadb.search.requesters.utils import Method, debug_nodes_info, node_query
from nucliadb.search.search import results_hydrator
from nucliadb.search.search.find_merge import find_merge_results
from nucliadb.search.search.metrics import RAGMetrics
from nucliadb.search.search.query import QueryParser
from nucliadb.search.search.results_hydrator.base import (
    ResourceHydrationOptions,
)
from nucliadb.search.search.utils import (
    filter_hidden_resources,
    min_score_from_payload,
    should_disable_vector_search,
)
from nucliadb.search.settings import settings
from nucliadb_models.search import (
    FindRequest,
    KnowledgeboxFindResults,
    MinScore,
    NucliaDBClientType,
    SearchOptions,
)
from nucliadb_utils.utilities import get_audit

logger = logging.getLogger(__name__)


async def find(
    kbid: str,
    item: FindRequest,
    x_ndb_client: NucliaDBClientType,
    x_nucliadb_user: str,
    x_forwarded_for: str,
    generative_model: Optional[str] = None,
    metrics: RAGMetrics = RAGMetrics(),
) -> tuple[KnowledgeboxFindResults, bool, QueryParser]:
    if item.page_number > 0:
        logger.warning("Someone is still using pagination!", extra={"kbid": kbid, "endpoint": "search"})

    external_index_manager = await get_external_index_manager(kbid=kbid)
    if external_index_manager is not None:
        return await _external_index_retrieval(
            kbid,
            item,
            external_index_manager,
            generative_model,
        )
    else:
        return await _index_node_retrieval(
            kbid,
            item,
            x_ndb_client,
            x_nucliadb_user,
            x_forwarded_for,
            generative_model,
            metrics,
        )


async def _index_node_retrieval(
    kbid: str,
    item: FindRequest,
    x_ndb_client: NucliaDBClientType,
    x_nucliadb_user: str,
    x_forwarded_for: str,
    generative_model: Optional[str] = None,
    metrics: RAGMetrics = RAGMetrics(),
) -> tuple[KnowledgeboxFindResults, bool, QueryParser]:
    audit = get_audit()
    start_time = time()

    item.min_score = min_score_from_payload(item.min_score)

    if SearchOptions.SEMANTIC in item.features:
        if should_disable_vector_search(item):
            item.features.remove(SearchOptions.SEMANTIC)

    query_parser = QueryParser(
        kbid=kbid,
        features=item.features,
        query=item.query,
        label_filters=item.filters,
        keyword_filters=item.keyword_filters,
        faceted=None,
        sort=None,
        page_number=item.page_number,
        page_size=item.page_size,
        min_score=item.min_score,
        range_creation_start=item.range_creation_start,
        range_creation_end=item.range_creation_end,
        range_modification_start=item.range_modification_start,
        range_modification_end=item.range_modification_end,
        fields=item.fields,
        user_vector=item.vector,
        vectorset=item.vectorset,
        with_duplicates=item.with_duplicates,
        with_synonyms=item.with_synonyms,
        autofilter=item.autofilter,
        key_filters=item.resource_filters,
        security=item.security,
        generative_model=generative_model,
        rephrase=item.rephrase,
<<<<<<< HEAD
        hidden=await filter_hidden_resources(kbid, item.show_hidden),
=======
        hidden=item.show_hidden and None,
>>>>>>> 959d10e6
        rephrase_prompt=item.rephrase_prompt,
    )
    with metrics.time("query_parse"):
        pb_query, incomplete_results, autofilters = await query_parser.parse()

    with metrics.time("node_query"):
        results, query_incomplete_results, queried_nodes = await node_query(
            kbid, Method.SEARCH, pb_query, target_shard_replicas=item.shards
        )
    incomplete_results = incomplete_results or query_incomplete_results

    # We need to merge
    with metrics.time("results_merge"):
        search_results = await find_merge_results(
            results,
            count=item.page_size,
            page=item.page_number,
            kbid=kbid,
            show=item.show,
            field_type_filter=item.field_type_filter,
            extracted=item.extracted,
            requested_relations=pb_query.relation_subgraph,
            min_score_bm25=query_parser.min_score.bm25,
            min_score_semantic=query_parser.min_score.semantic,  # type: ignore
            highlight=item.highlight,
        )

    search_time = time() - start_time
    if audit is not None:
        audit.search(
            kbid,
            x_nucliadb_user,
            x_ndb_client.to_proto(),
            x_forwarded_for,
            pb_query,
            search_time,
            len(search_results.resources),
        )

    if item.debug:
        search_results.nodes = debug_nodes_info(queried_nodes)

    queried_shards = [shard_id for _, shard_id in queried_nodes]
    search_results.shards = queried_shards
    search_results.autofilters = autofilters

    if metrics.elapsed("node_query") > settings.slow_node_query_log_threshold:
        logger.warning(
            "Slow node query",
            extra={
                "kbid": kbid,
                "user": x_nucliadb_user,
                "client": x_ndb_client,
                "query": item.model_dump_json(),
                "time": search_time,
                "nodes": debug_nodes_info(queried_nodes),
                "durations": metrics.steps(),
            },
        )
    elif search_time > settings.slow_find_log_threshold:
        logger.warning(
            "Slow find query",
            extra={
                "kbid": kbid,
                "user": x_nucliadb_user,
                "client": x_ndb_client,
                "query": item.model_dump_json(),
                "time": search_time,
                "nodes": debug_nodes_info(queried_nodes),
                "durations": metrics.steps(),
            },
        )

    return search_results, incomplete_results, query_parser


async def _external_index_retrieval(
    kbid: str,
    item: FindRequest,
    external_index_manager: ExternalIndexManager,
    generative_model: Optional[str] = None,
) -> tuple[KnowledgeboxFindResults, bool, QueryParser]:
    """
    Parse the query, query the external index, and hydrate the results.
    """
    # Parse query
    item.min_score = min_score_from_payload(item.min_score)
    query_parser = QueryParser(
        kbid=kbid,
        features=item.features,
        query=item.query,
        label_filters=item.filters,
        keyword_filters=item.keyword_filters,
        faceted=None,
        sort=None,
        page_number=item.page_number,
        page_size=item.page_size,
        min_score=item.min_score,
        range_creation_start=item.range_creation_start,
        range_creation_end=item.range_creation_end,
        range_modification_start=item.range_modification_start,
        range_modification_end=item.range_modification_end,
        fields=item.fields,
        user_vector=item.vector,
        vectorset=item.vectorset,
        with_duplicates=item.with_duplicates,
        with_synonyms=item.with_synonyms,
        autofilter=item.autofilter,
        key_filters=item.resource_filters,
        security=item.security,
        generative_model=generative_model,
        rephrase=item.rephrase,
<<<<<<< HEAD
        hidden=await filter_hidden_resources(kbid, item.show_hidden),
=======
        hidden=item.show_hidden and None,
>>>>>>> 959d10e6
        rephrase_prompt=item.rephrase_prompt,
    )
    search_request, incomplete_results, _ = await query_parser.parse()

    # Query index
    query_results = await external_index_manager.query(search_request)  # noqa

    # Hydrate results
    results_min_score = MinScore(
        bm25=0,
        semantic=item.min_score.semantic or query_parser.min_score.semantic,
    )
    retrieval_results = KnowledgeboxFindResults(
        resources={},
        query=item.query,
        total=0,
        page_number=0,
        page_size=(item.page_number + 1) * item.page_size,
        relations=None,  # Not implemented for external indexes yet
        autofilters=[],  # Not implemented for external indexes yet
        min_score=results_min_score,
        best_matches=[],
        # These are not used for external indexes
        shards=None,
        nodes=None,
    )
    await results_hydrator.hydrate_external(
        retrieval_results,
        query_results,
        kbid=kbid,
        resource_options=ResourceHydrationOptions(
            show=item.show,
            extracted=item.extracted,
            field_type_filter=item.field_type_filter,
        ),
        text_block_min_score=results_min_score.semantic,
        max_parallel_operations=50,
    )

    # Once hydrated, populate best_matches with the paragraphs ids sorted by score
    scored_paragraphs: list[ScoredParagraph] = [
        ScoredParagraph(id=paragraph.id, score=paragraph.score)
        for resource in retrieval_results.resources.values()
        for field in resource.fields.values()
        for paragraph in field.paragraphs.values()
    ]
    scored_paragraphs.sort(key=lambda par: par.score, reverse=True)
    retrieval_results.best_matches = [par.id for par in scored_paragraphs]

    return retrieval_results, incomplete_results, query_parser


@dataclass
class ScoredParagraph:
    id: str
    score: float<|MERGE_RESOLUTION|>--- conflicted
+++ resolved
@@ -125,11 +125,7 @@
         security=item.security,
         generative_model=generative_model,
         rephrase=item.rephrase,
-<<<<<<< HEAD
         hidden=await filter_hidden_resources(kbid, item.show_hidden),
-=======
-        hidden=item.show_hidden and None,
->>>>>>> 959d10e6
         rephrase_prompt=item.rephrase_prompt,
     )
     with metrics.time("query_parse"):
@@ -242,11 +238,7 @@
         security=item.security,
         generative_model=generative_model,
         rephrase=item.rephrase,
-<<<<<<< HEAD
         hidden=await filter_hidden_resources(kbid, item.show_hidden),
-=======
-        hidden=item.show_hidden and None,
->>>>>>> 959d10e6
         rephrase_prompt=item.rephrase_prompt,
     )
     search_request, incomplete_results, _ = await query_parser.parse()
