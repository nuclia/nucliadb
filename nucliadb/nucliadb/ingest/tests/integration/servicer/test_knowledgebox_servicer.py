--- conflicted
+++ resolved
@@ -32,14 +32,7 @@
     if isinstance(maindb_driver, LocalDriver):
         pytest.skip("There is a bug in the local driver that needs to be fixed")
 
-<<<<<<< HEAD
-    tracer_provider = get_telemetry("GCS_SERVICE")
-    assert tracer_provider is not None
-
     stub = writer_pb2_grpc.WriterStub(grpc_servicer.channel)  # type: ignore
-=======
-    stub = writer_pb2_grpc.WriterStub(grpc_servicer.channel)
->>>>>>> 5b53bdd8
     pb_prefix = knowledgebox_pb2.KnowledgeBoxPrefix(prefix="")
 
     count = 0
