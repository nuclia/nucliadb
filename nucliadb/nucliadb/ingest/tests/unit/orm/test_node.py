# Copyright (C) 2021 Bosutech XXI S.L.
#
# nucliadb is offered under the AGPL v3.0 and as commercial software.
# For commercial licensing, contact us at info@nuclia.com.
#
# AGPL:
# This program is free software: you can redistribute it and/or modify
# it under the terms of the GNU Affero General Public License as
# published by the Free Software Foundation, either version 3 of the
# License, or (at your option) any later version.
#
# This program is distributed in the hope that it will be useful,
# but WITHOUT ANY WARRANTY; without even the implied warranty of
# MERCHANTABILITY or FITNESS FOR A PARTICULAR PURPOSE. See the
# GNU Affero General Public License for more details.
#
# You should have received a copy of the GNU Affero General Public License
# along with this program. If not, see <http://www.gnu.org/licenses/>.
#
from unittest import mock

import pytest
from nucliadb_protos.writer_pb2 import Member
from nucliadb_protos.writer_pb2 import Shards as PBShards

from nucliadb.ingest.orm import NODES, NodeClusterSmall
from nucliadb.ingest.orm.node import Node
from nucliadb.ingest.settings import settings
from nucliadb_models.cluster import MemberType
from nucliadb_utils.keys import KB_SHARDS


def test_member_type_from_str():
    for raw_type, member_type in [
        ("Io", MemberType.IO),
        ("Train", MemberType.TRAIN),
        ("Ingest", MemberType.INGEST),
        ("Search", MemberType.SEARCH),
    ]:
        assert MemberType(raw_type) == member_type


def test_member_type_pb_conversion():
    for member_type, pb_member_type in [
        (MemberType.IO, Member.Type.IO),
        (MemberType.TRAIN, Member.Type.TRAIN),
        (MemberType.INGEST, Member.Type.INGEST),
        (MemberType.SEARCH, Member.Type.SEARCH),
        (MemberType.UNKNOWN, Member.Type.UNKNOWN),
    ]:
        assert member_type.to_pb() == pb_member_type
        assert MemberType.from_pb(pb_member_type) == member_type


async def get_kb_shards(txn, kbid):
    kb_shards = None
    kb_shards_key = KB_SHARDS.format(kbid=kbid)
    kb_shards_binary = await txn.get(kb_shards_key)
    if kb_shards_binary:
        kb_shards = PBShards()
        kb_shards.ParseFromString(kb_shards_binary)
    return kb_shards


@pytest.fixture(scope="function")
def one_replica():
    prev = settings.node_replicas
    settings.node_replicas = 1
    yield
    settings.node_replicas = prev


@pytest.mark.asyncio
async def test_create_shard_by_kbid(one_replica, txn, fake_node):
    kbid = "mykbid"
    # Initially there is no shards object
    assert await get_kb_shards(txn, kbid) is None

    # Create a shard
    await Node.create_shard_by_kbid(txn, kbid)

    # Check that kb shards object is correct
    kb_shards = await get_kb_shards(txn, kbid)
    assert len(kb_shards.shards) == 1
    assert kb_shards.actual == 0
    assert len(kb_shards.shards[0].replicas) == 1
    node = kb_shards.shards[0].replicas[0].node

    # Create another shard
    await Node.create_shard_by_kbid(txn, kbid)

    # Check that kb shards object was updated correctly
    kb_shards = await get_kb_shards(txn, kbid)
    assert len(kb_shards.shards) == 2
    assert kb_shards.actual == 1
    assert len(kb_shards.shards[1].replicas) == 1
    # New shard has been created in a different node
    assert kb_shards.shards[1].replicas[0].node != node


@pytest.mark.asyncio
async def test_create_shard_by_kbid_insufficient_nodes(txn):
    with pytest.raises(NodeClusterSmall):
        await Node.create_shard_by_kbid(txn, "foo")


@pytest.fixture(scope="function")
async def node_errors():
    id, node = NODES.popitem()
    await Node.set(
        id,
        address="nohost:9999",
        type=MemberType.IO,
        shard_count=0,
        dummy=True,
    )
    NODES[id].new_shard = mock.AsyncMock(side_effect=ValueError)

    yield

    NODES[id] = node


@pytest.mark.asyncio
async def test_create_shard_by_kbid_rolls_back(txn, fake_node, node_errors):
    with pytest.raises(ValueError):
<<<<<<< HEAD
        await Node.create_shard_by_kbid(txn, "foo")


def test_node_str():
    node = Node(
        id="node-1", address="host:1234", type=MemberType.IO, shard_count=0, dummy=True
    )
    assert str(node) == repr(node) == "Node(node-1, host:1234)"


def test_reset_connection():
    READ_CONNECTIONS.clear()
    WRITE_CONNECTIONS.clear()
    SIDECAR_CONNECTIONS.clear()

    node = Node(
        id="id", address="host:1234", type=MemberType.IO, shard_count=0, dummy=True
    )
    assert node.reader is not None
    assert node.writer is not None
    assert node.sidecar is not None

    assert len(READ_CONNECTIONS) == 1
    assert len(WRITE_CONNECTIONS) == 1
    assert len(SIDECAR_CONNECTIONS) == 1

    node.reset_connections()

    assert len(READ_CONNECTIONS) == 0
    assert len(WRITE_CONNECTIONS) == 0
    assert len(SIDECAR_CONNECTIONS) == 0

    assert node._reader is None
    assert node._writer is None
    assert node._sidecar is None
=======
        await Node.create_shard_by_kbid(txn, "foo")
>>>>>>> 9f496111
<|MERGE_RESOLUTION|>--- conflicted
+++ resolved
@@ -124,7 +124,6 @@
 @pytest.mark.asyncio
 async def test_create_shard_by_kbid_rolls_back(txn, fake_node, node_errors):
     with pytest.raises(ValueError):
-<<<<<<< HEAD
         await Node.create_shard_by_kbid(txn, "foo")
 
 
@@ -132,34 +131,4 @@
     node = Node(
         id="node-1", address="host:1234", type=MemberType.IO, shard_count=0, dummy=True
     )
-    assert str(node) == repr(node) == "Node(node-1, host:1234)"
-
-
-def test_reset_connection():
-    READ_CONNECTIONS.clear()
-    WRITE_CONNECTIONS.clear()
-    SIDECAR_CONNECTIONS.clear()
-
-    node = Node(
-        id="id", address="host:1234", type=MemberType.IO, shard_count=0, dummy=True
-    )
-    assert node.reader is not None
-    assert node.writer is not None
-    assert node.sidecar is not None
-
-    assert len(READ_CONNECTIONS) == 1
-    assert len(WRITE_CONNECTIONS) == 1
-    assert len(SIDECAR_CONNECTIONS) == 1
-
-    node.reset_connections()
-
-    assert len(READ_CONNECTIONS) == 0
-    assert len(WRITE_CONNECTIONS) == 0
-    assert len(SIDECAR_CONNECTIONS) == 0
-
-    assert node._reader is None
-    assert node._writer is None
-    assert node._sidecar is None
-=======
-        await Node.create_shard_by_kbid(txn, "foo")
->>>>>>> 9f496111
+    assert str(node) == repr(node) == "Node(node-1, host:1234)"