// Copyright (C) 2021 Bosutech XXI S.L.
//
// nucliadb is offered under the AGPL v3.0 and as commercial software.
// For commercial licensing, contact us at info@nuclia.com.
//
// AGPL:
// This program is free software: you can redistribute it and/or modify
// it under the terms of the GNU Affero General Public License as
// published by the Free Software Foundation, either version 3 of the
// License, or (at your option) any later version.
//
// This program is distributed in the hope that it will be useful,
// but WITHOUT ANY WARRANTY; without even the implied warranty of
// MERCHANTABILITY or FITNESS FOR A PARTICULAR PURPOSE. See the
// GNU Affero General Public License for more details.
//
// You should have received a copy of the GNU Affero General Public License
// along with this program. If not, see <http://www.gnu.org/licenses/>.
//

pub mod grpc_driver;
use std::collections::HashMap;

use nucliadb_core::prelude::*;
use nucliadb_core::protos::{
    DeleteGraphNodes, JoinGraph, OpStatus, Resource, ResourceId, ShardCleaned, ShardCreated,
    ShardId, ShardIds, VectorSetId,
};
use nucliadb_core::tracing::{self, *};
use uuid::Uuid;

use crate::env;
use crate::services::writer::ShardWriterService;

#[derive(Debug)]
pub struct NodeWriterService {
    pub cache: HashMap<String, ShardWriterService>,
}

impl Default for NodeWriterService {
    fn default() -> Self {
        Self::new()
    }
}
impl NodeWriterService {
    pub fn new() -> Self {
        Self {
            cache: HashMap::new(),
        }
    }

    #[tracing::instrument(skip_all)]
    pub fn shutdown(&mut self) {
        for (shard_id, shard) in self.cache.iter_mut() {
            info!("Stopping shard {}", shard_id);
            ShardWriterService::stop(shard);
        }
    }

    #[tracing::instrument(skip_all)]
    pub fn load_shards(&mut self) -> NodeResult<()> {
        let shards_path = env::shards_path();
        info!("Recovering shards from {shards_path:?}...");
        for entry in std::fs::read_dir(&shards_path)? {
            let entry = entry?;
            let file_name = entry.file_name().to_str().unwrap().to_string();
            let shard_path = entry.path();
            let shard = ShardWriterService::new(file_name.clone(), &shard_path)?;
            self.cache.insert(file_name, shard);
            info!("Shard loaded: {shard_path:?}");
        }
        Ok(())
    }

    #[tracing::instrument(skip_all)]
    pub fn load_shard(&mut self, shard_id: &ShardId) {
        let shard_name = shard_id.id.clone();
        let shard_path = env::shards_path_id(&shard_id.id);
        if self.cache.contains_key(&shard_id.id) {
            info!("Shard {shard_path:?} is already on memory");
            return;
        }
        if !shard_path.is_dir() {
            error!("Shard {shard_path:?} is not on disk");
            return;
        }
        let Ok(shard) = ShardWriterService::new(shard_name, &shard_path) else {
            error!("Shard {shard_path:?} could not be loaded from disk");
            return;
        };
        self.cache.insert(shard_id.id.clone(), shard);
        info!("{shard_path:?}: Shard loaded");
    }
    #[tracing::instrument(skip_all)]
    pub fn get_shard(&self, shard_id: &ShardId) -> Option<&ShardWriterService> {
        self.cache.get(&shard_id.id)
    }
    #[tracing::instrument(skip_all)]
    pub fn get_mut_shard(&mut self, shard_id: &ShardId) -> Option<&mut ShardWriterService> {
        self.cache.get_mut(&shard_id.id)
    }

    #[tracing::instrument(skip_all)]
    pub fn new_shard(&mut self) -> ShardCreated {
        let shard_id = Uuid::new_v4().to_string();
        let shard_path = env::shards_path_id(&shard_id);
        std::fs::create_dir_all(&shard_path).unwrap();
        let new_shard = ShardWriterService::new(shard_id.clone(), &shard_path).unwrap();
        let data = ShardCreated {
            id: new_shard.id.clone(),
            document_service: new_shard.document_version() as i32,
            paragraph_service: new_shard.paragraph_version() as i32,
            vector_service: new_shard.vector_version() as i32,
            relation_service: new_shard.relation_version() as i32,
        };
        self.cache.insert(shard_id, new_shard);

        data
    }

    #[tracing::instrument(skip_all)]
    pub fn delete_shard(&mut self, shard_id: &ShardId) -> NodeResult<()> {
        if shard_id.id.is_empty() {
            warn!("Shard id is empty");
            return Ok(());
        }

        self.cache.remove(&shard_id.id);

        let shard_path = env::shards_path_id(&shard_id.id);
        if shard_path.exists() {
            info!("Deleting {:?}", shard_path);
            std::fs::remove_dir_all(shard_path)?;
        }

        Ok(())
    }

    #[tracing::instrument(skip_all)]
    pub fn clean_and_upgrade_shard(&mut self, shard_id: &ShardId) -> NodeResult<ShardCleaned> {
        self.delete_shard(shard_id)?;
        let shard_name = shard_id.id.clone();
        let shard_path = env::shards_path_id(&shard_id.id);
        std::fs::create_dir_all(&shard_path).unwrap();
        let new_shard = ShardWriterService::new(shard_name, &shard_path)?;
        let shard_data = ShardCleaned {
            document_service: new_shard.document_version() as i32,
            paragraph_service: new_shard.paragraph_version() as i32,
            vector_service: new_shard.vector_version() as i32,
            relation_service: new_shard.relation_version() as i32,
        };
        self.cache.insert(shard_id.id.clone(), new_shard);

        Ok(shard_data)
    }

    #[tracing::instrument(skip_all)]
    pub fn set_resource(
        &mut self,
        shard_id: &ShardId,
        resource: &Resource,
    ) -> NodeResult<Option<OpStatus>> {
        let Some(shard) = self.get_mut_shard(shard_id) else {
            return Ok(None);
        };

        shard.set_resource(resource)?;
<<<<<<< HEAD
        shard.count().map(Some)
=======
        Ok(Some(OpStatus {
            shard_id: shard_id.id.clone(),
            count: shard.text_count() as u64,
            count_paragraphs: shard.paragraph_count() as u64,
            count_sentences: shard.vector_count() as u64,
            ..Default::default()
        }))
>>>>>>> 9c430169
    }

    #[tracing::instrument(skip_all)]
    pub fn add_vectorset(
        &mut self,
        shard_id: &ShardId,
        setid: &VectorSetId,
    ) -> NodeResult<Option<OpStatus>> {
        let Some(shard) = self.get_mut_shard(shard_id) else {
            return Ok(None);
        };
        shard.add_vectorset(setid)?;
<<<<<<< HEAD
        shard.count().map(Some)
=======
        Ok(Some(OpStatus {
            shard_id: shard_id.id.clone(),
            count: shard.text_count() as u64,
            count_paragraphs: shard.paragraph_count() as u64,
            count_sentences: shard.vector_count() as u64,
            ..Default::default()
        }))
>>>>>>> 9c430169
    }

    #[tracing::instrument(skip_all)]
    pub fn remove_vectorset(
        &mut self,
        shard_id: &ShardId,
        setid: &VectorSetId,
    ) -> NodeResult<Option<OpStatus>> {
        let Some(shard) = self.get_mut_shard(shard_id) else {
            return Ok(None);
        };
        shard.remove_vectorset(setid)?;
<<<<<<< HEAD
        shard.count().map(Some)
=======
        Ok(Some(OpStatus {
            shard_id: shard_id.id.clone(),
            count: shard.text_count() as u64,
            count_paragraphs: shard.paragraph_count() as u64,
            count_sentences: shard.vector_count() as u64,
            ..Default::default()
        }))
>>>>>>> 9c430169
    }

    #[tracing::instrument(skip_all)]
    pub fn join_relations_graph(
        &mut self,
        shard_id: &ShardId,
        graph: &JoinGraph,
    ) -> NodeResult<Option<OpStatus>> {
        let Some(shard) = self.get_mut_shard(shard_id) else {
            return Ok(None);
        };
        shard.join_relations_graph(graph)?;
<<<<<<< HEAD
        shard.count().map(Some)
=======
        Ok(Some(OpStatus {
            shard_id: shard_id.id.clone(),
            count: shard.text_count() as u64,
            count_paragraphs: shard.paragraph_count() as u64,
            count_sentences: shard.vector_count() as u64,
            ..Default::default()
        }))
>>>>>>> 9c430169
    }

    #[tracing::instrument(skip_all)]
    pub fn delete_relation_nodes(
        &mut self,
        shard_id: &ShardId,
        request: &DeleteGraphNodes,
    ) -> NodeResult<Option<OpStatus>> {
        let Some(shard) = self.get_mut_shard(shard_id) else {
            return Ok(None);
        };
        shard.delete_relation_nodes(request)?;
<<<<<<< HEAD
        shard.count().map(Some)
=======
        Ok(Some(OpStatus {
            shard_id: shard_id.id.clone(),
            count: shard.text_count() as u64,
            count_paragraphs: shard.paragraph_count() as u64,
            count_sentences: shard.vector_count() as u64,
            ..Default::default()
        }))
>>>>>>> 9c430169
    }

    #[tracing::instrument(skip_all)]
    pub fn remove_resource(
        &mut self,
        shard_id: &ShardId,
        resource: &ResourceId,
    ) -> NodeResult<Option<OpStatus>> {
        let Some(shard) = self.get_mut_shard(shard_id) else {
            return Ok(None);
        };
        shard.remove_resource(resource)?;
<<<<<<< HEAD
        shard.count().map(Some)
=======

        Ok(Some(OpStatus {
            shard_id: shard_id.id.clone(),
            count: shard.text_count() as u64,
            count_paragraphs: shard.paragraph_count() as u64,
            count_sentences: shard.vector_count() as u64,
            ..Default::default()
        }))
>>>>>>> 9c430169
    }

    #[tracing::instrument(skip_all)]
    pub fn gc(&mut self, shard_id: &ShardId) -> NodeResult<Option<()>> {
        let Some(shard) = self.get_mut_shard(shard_id) else {
            return Ok(None);
        };
        Ok(Some(shard.gc()?))
    }
    #[tracing::instrument(skip_all)]
    pub fn list_vectorsets(&self, shard_id: &ShardId) -> NodeResult<Option<Vec<String>>> {
        let Some(shard) = self.get_shard(shard_id) else {
            return Ok(None);
        };
        let shard_response = shard.list_vectorsets()?;
        Ok(Some(shard_response))
    }
    #[tracing::instrument(skip_all)]
    pub fn get_shard_ids(&self) -> ShardIds {
        let ids = self
            .cache
            .keys()
            .cloned()
            .map(|id| ShardId { id })
            .collect();
        ShardIds { ids }
    }

    #[tracing::instrument(skip_all)]
    pub fn paragraph_count(&self, shard_id: &ShardId) -> NodeResult<Option<u64>> {
        let Some(shard) = self.get_shard(shard_id) else {
            return Ok(None);
        };
        shard.paragraph_count().map(|v| Some(v as u64))
    }
}<|MERGE_RESOLUTION|>--- conflicted
+++ resolved
@@ -165,17 +165,13 @@
         };
 
         shard.set_resource(resource)?;
-<<<<<<< HEAD
-        shard.count().map(Some)
-=======
-        Ok(Some(OpStatus {
-            shard_id: shard_id.id.clone(),
-            count: shard.text_count() as u64,
-            count_paragraphs: shard.paragraph_count() as u64,
-            count_sentences: shard.vector_count() as u64,
-            ..Default::default()
-        }))
->>>>>>> 9c430169
+        Ok(Some(OpStatus {
+            shard_id: shard_id.id.clone(),
+            count: shard.text_count()? as u64,
+            count_paragraphs: shard.paragraph_count()? as u64,
+            count_sentences: shard.vector_count()? as u64,
+            ..Default::default()
+        }))
     }
 
     #[tracing::instrument(skip_all)]
@@ -188,17 +184,13 @@
             return Ok(None);
         };
         shard.add_vectorset(setid)?;
-<<<<<<< HEAD
-        shard.count().map(Some)
-=======
-        Ok(Some(OpStatus {
-            shard_id: shard_id.id.clone(),
-            count: shard.text_count() as u64,
-            count_paragraphs: shard.paragraph_count() as u64,
-            count_sentences: shard.vector_count() as u64,
-            ..Default::default()
-        }))
->>>>>>> 9c430169
+        Ok(Some(OpStatus {
+            shard_id: shard_id.id.clone(),
+            count: shard.text_count()? as u64,
+            count_paragraphs: shard.paragraph_count()? as u64,
+            count_sentences: shard.vector_count()? as u64,
+            ..Default::default()
+        }))
     }
 
     #[tracing::instrument(skip_all)]
@@ -211,17 +203,13 @@
             return Ok(None);
         };
         shard.remove_vectorset(setid)?;
-<<<<<<< HEAD
-        shard.count().map(Some)
-=======
-        Ok(Some(OpStatus {
-            shard_id: shard_id.id.clone(),
-            count: shard.text_count() as u64,
-            count_paragraphs: shard.paragraph_count() as u64,
-            count_sentences: shard.vector_count() as u64,
-            ..Default::default()
-        }))
->>>>>>> 9c430169
+        Ok(Some(OpStatus {
+            shard_id: shard_id.id.clone(),
+            count: shard.text_count()? as u64,
+            count_paragraphs: shard.paragraph_count()? as u64,
+            count_sentences: shard.vector_count()? as u64,
+            ..Default::default()
+        }))
     }
 
     #[tracing::instrument(skip_all)]
@@ -234,17 +222,13 @@
             return Ok(None);
         };
         shard.join_relations_graph(graph)?;
-<<<<<<< HEAD
-        shard.count().map(Some)
-=======
-        Ok(Some(OpStatus {
-            shard_id: shard_id.id.clone(),
-            count: shard.text_count() as u64,
-            count_paragraphs: shard.paragraph_count() as u64,
-            count_sentences: shard.vector_count() as u64,
-            ..Default::default()
-        }))
->>>>>>> 9c430169
+        Ok(Some(OpStatus {
+            shard_id: shard_id.id.clone(),
+            count: shard.text_count()? as u64,
+            count_paragraphs: shard.paragraph_count()? as u64,
+            count_sentences: shard.vector_count()? as u64,
+            ..Default::default()
+        }))
     }
 
     #[tracing::instrument(skip_all)]
@@ -257,17 +241,13 @@
             return Ok(None);
         };
         shard.delete_relation_nodes(request)?;
-<<<<<<< HEAD
-        shard.count().map(Some)
-=======
-        Ok(Some(OpStatus {
-            shard_id: shard_id.id.clone(),
-            count: shard.text_count() as u64,
-            count_paragraphs: shard.paragraph_count() as u64,
-            count_sentences: shard.vector_count() as u64,
-            ..Default::default()
-        }))
->>>>>>> 9c430169
+        Ok(Some(OpStatus {
+            shard_id: shard_id.id.clone(),
+            count: shard.text_count()? as u64,
+            count_paragraphs: shard.paragraph_count()? as u64,
+            count_sentences: shard.vector_count()? as u64,
+            ..Default::default()
+        }))
     }
 
     #[tracing::instrument(skip_all)]
@@ -280,18 +260,13 @@
             return Ok(None);
         };
         shard.remove_resource(resource)?;
-<<<<<<< HEAD
-        shard.count().map(Some)
-=======
-
-        Ok(Some(OpStatus {
-            shard_id: shard_id.id.clone(),
-            count: shard.text_count() as u64,
-            count_paragraphs: shard.paragraph_count() as u64,
-            count_sentences: shard.vector_count() as u64,
-            ..Default::default()
-        }))
->>>>>>> 9c430169
+        Ok(Some(OpStatus {
+            shard_id: shard_id.id.clone(),
+            count: shard.text_count()? as u64,
+            count_paragraphs: shard.paragraph_count()? as u64,
+            count_sentences: shard.vector_count()? as u64,
+            ..Default::default()
+        }))
     }
 
     #[tracing::instrument(skip_all)]
