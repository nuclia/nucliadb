// Copyright (C) 2021 Bosutech XXI S.L.
//
// nucliadb is offered under the AGPL v3.0 and as commercial software.
// For commercial licensing, contact us at info@nuclia.com.
//
// AGPL:
// This program is free software: you can redistribute it and/or modify
// it under the terms of the GNU Affero General Public License as
// published by the Free Software Foundation, either version 3 of the
// License, or (at your option) any later version.
//
// This program is distributed in the hope that it will be useful,
// but WITHOUT ANY WARRANTY; without even the implied warranty of
// MERCHANTABILITY or FITNESS FOR A PARTICULAR PURPOSE. See the
// GNU Affero General Public License for more details.
//
// You should have received a copy of the GNU Affero General Public License
// along with this program. If not, see <http://www.gnu.org/licenses/>.
//

<<<<<<< HEAD
#[derive(Clone, Copy, Debug, PartialEq, PartialOrd, Eq, Hash)]
=======
use std::{collections::HashSet, path::PathBuf};

#[derive(Clone, Copy, Debug, PartialEq, PartialOrd)]
>>>>>>> d4302387
pub struct Seq(i64);
impl From<i64> for Seq {
    fn from(value: i64) -> Self {
        Self(value)
    }
}
impl From<u64> for Seq {
    fn from(value: u64) -> Self {
        Self(value as i64)
    }
}
impl From<Seq> for i64 {
    fn from(value: Seq) -> Self {
        value.0
    }
}
impl From<&Seq> for i64 {
    fn from(value: &Seq) -> Self {
        value.0
    }
}

pub struct SegmentMetadata {
    pub path: PathBuf,
    pub records: usize,
    pub tags: HashSet<String>,
}<|MERGE_RESOLUTION|>--- conflicted
+++ resolved
@@ -17,14 +17,9 @@
 // You should have received a copy of the GNU Affero General Public License
 // along with this program. If not, see <http://www.gnu.org/licenses/>.
 //
-
-<<<<<<< HEAD
-#[derive(Clone, Copy, Debug, PartialEq, PartialOrd, Eq, Hash)]
-=======
 use std::{collections::HashSet, path::PathBuf};
 
-#[derive(Clone, Copy, Debug, PartialEq, PartialOrd)]
->>>>>>> d4302387
+#[derive(Clone, Copy, Debug, PartialEq, PartialOrd, Eq, Hash)]
 pub struct Seq(i64);
 impl From<i64> for Seq {
     fn from(value: i64) -> Self {
