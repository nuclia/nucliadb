// Copyright (C) 2021 Bosutech XXI S.L.
//
// nucliadb is offered under the AGPL v3.0 and as commercial software.
// For commercial licensing, contact us at info@nuclia.com.
//
// AGPL:
// This program is free software: you can redistribute it and/or modify
// it under the terms of the GNU Affero General Public License as
// published by the Free Software Foundation, either version 3 of the
// License, or (at your option) any later version.
//
// This program is distributed in the hope that it will be useful,
// but WITHOUT ANY WARRANTY; without even the implied warranty of
// MERCHANTABILITY or FITNESS FOR A PARTICULAR PURPOSE. See the
// GNU Affero General Public License for more details.
// You should have received a copy of the GNU Affero General Public License
// along with this program. If not, see <http://www.gnu.org/licenses/>.

use std::collections::HashMap;
use std::path::PathBuf;
use std::sync::{Arc, Mutex, MutexGuard};

use nucliadb_core::metrics::vectors::MergeSource;
use nucliadb_core::paragraphs::*;
use nucliadb_core::prelude::*;
use nucliadb_core::protos::shard_created::{DocumentService, ParagraphService, RelationService, VectorService};
use nucliadb_core::protos::{OpStatus, Resource, ResourceId, VectorSetId, VectorSimilarity};
use nucliadb_core::relations::*;
use nucliadb_core::texts::*;
use nucliadb_core::tracing::{self, *};
use nucliadb_core::vectors::*;
use nucliadb_core::{thread, IndexFiles};
use nucliadb_procs::measure;
use nucliadb_vectors::VectorErr;

use crate::disk_structure::*;
use crate::shards::metadata::ShardMetadata;
use crate::shards::versions::Versions;
use crate::telemetry::run_with_telemetry;

pub struct BlockingToken<'a>(MutexGuard<'a, ()>);

#[derive(Debug)]
pub struct ShardWriter {
    pub metadata: Arc<ShardMetadata>,
    pub id: String,
    pub path: PathBuf,
    text_writer: TextsWriterPointer,
    paragraph_writer: ParagraphsWriterPointer,
    vector_writer: VectorsWriterPointer,
    relation_writer: RelationsWriterPointer,
    document_service_version: i32,
    paragraph_service_version: i32,
    vector_service_version: i32,
    relation_service_version: i32,
    pub gc_lock: tokio::sync::Mutex<()>, // lock to be able to do GC or not
    write_lock: Mutex<()>,               // be able to lock writes on the shard
}

impl ShardWriter {
    #[tracing::instrument(skip_all)]
    fn initialize(
        metadata: Arc<ShardMetadata>,
        tsc: TextConfig,
        psc: ParagraphConfig,
        vsc: VectorConfig,
        rsc: RelationConfig,
    ) -> NodeResult<ShardWriter> {
        let versions = Versions::load_or_create(&metadata.shard_path().join(VERSION_FILE), metadata.channel())?;
        let text_task = || Some(versions.get_texts_writer(&tsc));
        let paragraph_task = || Some(versions.get_paragraphs_writer(&psc));
        let vector_task = || Some(versions.get_vectors_writer(&vsc));
        let relation_task = || Some(versions.get_relations_writer(&rsc));

        let span = tracing::Span::current();
        let info = info_span!(parent: &span, "text start");
        let text_task = || run_with_telemetry(info, text_task);
        let info = info_span!(parent: &span, "paragraph start");
        let paragraph_task = || run_with_telemetry(info, paragraph_task);
        let info = info_span!(parent: &span, "vector start");
        let vector_task = || run_with_telemetry(info, vector_task);
        let info = info_span!(parent: &span, "relation start");
        let relation_task = || run_with_telemetry(info, relation_task);

        let mut text_result = None;
        let mut paragraph_result = None;
        let mut vector_result = None;
        let mut relation_result = None;
        thread::scope(|s| {
            s.spawn(|_| text_result = text_task());
            s.spawn(|_| paragraph_result = paragraph_task());
            s.spawn(|_| vector_result = vector_task());
            s.spawn(|_| relation_result = relation_task());
        });

        let fields = text_result.transpose()?;
        let paragraphs = paragraph_result.transpose()?;
        let vectors = vector_result.transpose()?;
        let relations = relation_result.transpose()?;

        Ok(ShardWriter {
            id: metadata.id(),
            path: metadata.shard_path(),
            metadata,
            text_writer: fields.unwrap(),
            paragraph_writer: paragraphs.unwrap(),
            vector_writer: vectors.unwrap(),
            relation_writer: relations.unwrap(),
            document_service_version: versions.version_texts() as i32,
            paragraph_service_version: versions.version_paragraphs() as i32,
            vector_service_version: versions.version_vectors() as i32,
            relation_service_version: versions.version_relations() as i32,
            gc_lock: tokio::sync::Mutex::new(()),
            write_lock: Mutex::new(()),
        })
    }

    #[tracing::instrument(skip_all)]
    pub fn document_version(&self) -> DocumentService {
        match self.document_service_version {
            0 => DocumentService::DocumentV0,
            1 => DocumentService::DocumentV1,
            2 => DocumentService::DocumentV2,
            i => panic!("Unknown document version {i}"),
        }
    }
    #[tracing::instrument(skip_all)]
    pub fn paragraph_version(&self) -> ParagraphService {
        match self.paragraph_service_version {
            0 => ParagraphService::ParagraphV0,
            1 => ParagraphService::ParagraphV1,
            2 => ParagraphService::ParagraphV2,
            i => panic!("Unknown paragraph version {i}"),
        }
    }
    #[tracing::instrument(skip_all)]
    pub fn vector_version(&self) -> VectorService {
        match self.vector_service_version {
            0 => VectorService::VectorV0,
            1 => VectorService::VectorV1,
            i => panic!("Unknown vector version {i}"),
        }
    }
    #[tracing::instrument(skip_all)]
    pub fn relation_version(&self) -> RelationService {
        match self.relation_service_version {
            0 => RelationService::RelationV0,
            1 => RelationService::RelationV1,
            2 => RelationService::RelationV2,
            i => panic!("Unknown relation version {i}"),
        }
    }

    #[measure(actor = "shard", metric = "new")]
    pub fn new(metadata: Arc<ShardMetadata>) -> NodeResult<ShardWriter> {
        let path = metadata.shard_path();
        let tsc = TextConfig {
            path: path.join(TEXTS_DIR),
        };

        let psc = ParagraphConfig {
            path: path.join(PARAGRAPHS_DIR),
        };

        let channel = metadata.channel();

        let vsc = VectorConfig {
            similarity: Some(metadata.similarity()),
            path: path.join(VECTORS_DIR),
            vectorset: path.join(VECTORSET_DIR),
            channel,
        };
        let rsc = RelationConfig {
            path: path.join(RELATIONS_DIR),
            channel,
        };

        std::fs::create_dir(path)?;

        let sw = ShardWriter::initialize(Arc::clone(&metadata), tsc, psc, vsc, rsc)?;
        metadata.serialize_metadata()?;
        Ok(sw)
    }

    #[measure(actor = "shard", metric = "open")]
    pub fn open(metadata: Arc<ShardMetadata>) -> NodeResult<ShardWriter> {
        let path = metadata.shard_path();
        let tsc = TextConfig {
            path: path.join(TEXTS_DIR),
        };

        let psc = ParagraphConfig {
            path: path.join(PARAGRAPHS_DIR),
        };

        let channel = metadata.channel();

        let vsc = VectorConfig {
            similarity: None,
            path: path.join(VECTORS_DIR),
            vectorset: path.join(VECTORSET_DIR),
            channel,
        };
        let rsc = RelationConfig {
            path: path.join(RELATIONS_DIR),
            channel,
        };

        ShardWriter::initialize(metadata, tsc, psc, vsc, rsc)
    }

    #[measure(actor = "shard", metric = "set_resource")]
    #[tracing::instrument(skip_all)]
    pub fn set_resource(&self, resource: &Resource) -> NodeResult<()> {
        let span = tracing::Span::current();

        let text_writer_service = self.text_writer.clone();
        let field_resource = resource.clone();
        let text_task = move || {
            debug!("Field service starts set_resource");
            let mut writer = write_rw_lock(&text_writer_service);
            let result = writer.set_resource(&field_resource);
            debug!("Field service ends set_resource");
            result
        };

        let paragraph_resource = resource.clone();
        let paragraph_writer_service = self.paragraph_writer.clone();
        let paragraph_task = move || {
            debug!("Paragraph service starts set_resource");
            let mut writer = write_rw_lock(&paragraph_writer_service);
            let result = writer.set_resource(&paragraph_resource);
            debug!("Paragraph service ends set_resource");
            result
        };

        let vector_writer_service = self.vector_writer.clone();
        let vector_resource = resource.clone();
        let vector_task = move || {
            debug!("Vector service starts set_resource");
            let mut writer = write_rw_lock(&vector_writer_service);
            let result = writer.set_resource(&vector_resource);
            debug!("Vector service ends set_resource");
            result
        };

        let relation_writer_service = self.relation_writer.clone();
        let relation_resource = resource.clone();
        let relation_task = move || {
            debug!("Relation service starts set_resource");
            let mut writer = write_rw_lock(&relation_writer_service);
            let result = writer.set_resource(&relation_resource);
            debug!("Relation service ends set_resource");
            result
        };

        let info = info_span!(parent: &span, "text set_resource");
        let text_task = || run_with_telemetry(info, text_task);
        let info = info_span!(parent: &span, "paragraph set_resource");
        let paragraph_task = || run_with_telemetry(info, paragraph_task);
        let info = info_span!(parent: &span, "vector set_resource");
        let vector_task = || run_with_telemetry(info, vector_task);
        let info = info_span!(parent: &span, "relation set_resource");
        let relation_task = || run_with_telemetry(info, relation_task);

        let mut text_result = Ok(());
        let mut paragraph_result = Ok(());
        let mut vector_result = Ok(());
        let mut relation_result = Ok(());

        let _lock = self.write_lock.lock().expect("Poisoned write lock");
        thread::scope(|s| {
            s.spawn(|_| text_result = text_task());
            s.spawn(|_| paragraph_result = paragraph_task());
            s.spawn(|_| vector_result = vector_task());
            s.spawn(|_| relation_result = relation_task());
        });

        text_result?;
        paragraph_result?;
        vector_result?;
        relation_result?;
        self.metadata.new_generation_id(); // VERY NAIVE, SHOULD BE DONE AFTER MERGE AS WELL
        Ok(())
    }

    #[measure(actor = "shard", metric = "remove_resource")]
    #[tracing::instrument(skip_all)]
    pub fn remove_resource(&self, resource: &ResourceId) -> NodeResult<()> {
        let span = tracing::Span::current();

        let text_writer_service = self.text_writer.clone();
        let field_resource = resource.clone();
        let text_task = move || {
            let mut writer = write_rw_lock(&text_writer_service);
            writer.delete_resource(&field_resource)
        };
        let paragraph_resource = resource.clone();
        let paragraph_writer_service = self.paragraph_writer.clone();
        let paragraph_task = move || {
            let mut writer = write_rw_lock(&paragraph_writer_service);
            writer.delete_resource(&paragraph_resource)
        };
        let vector_writer_service = self.vector_writer.clone();
        let vector_resource = resource.clone();
        let vector_task = move || {
            let mut writer = write_rw_lock(&vector_writer_service);
            writer.delete_resource(&vector_resource)
        };
        let relation_writer_service = self.relation_writer.clone();
        let relation_resource = resource.clone();
        let relation_task = move || {
            let mut writer = write_rw_lock(&relation_writer_service);
            writer.delete_resource(&relation_resource)
        };

        let info = info_span!(parent: &span, "text remove");
        let text_task = || run_with_telemetry(info, text_task);
        let info = info_span!(parent: &span, "paragraph remove");
        let paragraph_task = || run_with_telemetry(info, paragraph_task);
        let info = info_span!(parent: &span, "vector remove");
        let vector_task = || run_with_telemetry(info, vector_task);
        let info = info_span!(parent: &span, "relation remove");
        let relation_task = || run_with_telemetry(info, relation_task);

        let mut text_result = Ok(());
        let mut paragraph_result = Ok(());
        let mut vector_result = Ok(());
        let mut relation_result = Ok(());

        let _lock = self.write_lock.lock().expect("Poisoned write lock");
        thread::scope(|s| {
            s.spawn(|_| text_result = text_task());
            s.spawn(|_| paragraph_result = paragraph_task());
            s.spawn(|_| vector_result = vector_task());
            s.spawn(|_| relation_result = relation_task());
        });

        text_result?;
        paragraph_result?;
        vector_result?;
        relation_result?;

        self.metadata.new_generation_id();

        Ok(())
    }

    #[measure(actor = "shard", metric = "get_opstatus")]
    #[tracing::instrument(skip_all)]
    pub fn get_opstatus(&self) -> NodeResult<OpStatus> {
        let span = tracing::Span::current();

        let paragraphs = self.paragraph_writer.clone();
        let vectors = self.vector_writer.clone();
        let texts = self.text_writer.clone();

        let count_fields =
            || run_with_telemetry(info_span!(parent: &span, "field count"), move || read_rw_lock(&texts).count());
        let count_paragraphs = || {
            run_with_telemetry(info_span!(parent: &span, "paragraph count"), move || read_rw_lock(&paragraphs).count())
        };
        let count_vectors =
            || run_with_telemetry(info_span!(parent: &span, "vector count"), move || read_rw_lock(&vectors).count());

        let mut field_count = Ok(0);
        let mut paragraph_count = Ok(0);
        let mut vector_count = Ok(0);
        thread::scope(|s| {
            s.spawn(|_| field_count = count_fields());
            s.spawn(|_| paragraph_count = count_paragraphs());
            s.spawn(|_| vector_count = count_vectors());
        });

        Ok(OpStatus {
            shard_id: self.id.clone(),
            field_count: field_count? as u64,
            paragraph_count: paragraph_count? as u64,
            sentence_count: vector_count? as u64,
            ..Default::default()
        })
    }

    #[tracing::instrument(skip_all)]
    pub fn list_vectorsets(&self) -> NodeResult<Vec<String>> {
        let reader = read_rw_lock(&self.vector_writer);
        let keys = reader.list_vectorsets()?;
        Ok(keys)
    }

    #[tracing::instrument(skip_all)]
    pub fn add_vectorset(&self, setid: &VectorSetId, similarity: VectorSimilarity) -> NodeResult<()> {
        let mut writer = write_rw_lock(&self.vector_writer);
        writer.add_vectorset(setid, similarity)?;

        self.metadata.new_generation_id();

        Ok(())
    }

    #[tracing::instrument(skip_all)]
    pub fn remove_vectorset(&self, setid: &VectorSetId) -> NodeResult<()> {
        let mut writer = write_rw_lock(&self.vector_writer);
        writer.remove_vectorset(setid)?;

        self.metadata.new_generation_id();

        Ok(())
    }

    #[tracing::instrument(skip_all)]
    pub fn paragraph_count(&self) -> NodeResult<usize> {
        read_rw_lock(&self.paragraph_writer).count()
    }

    #[tracing::instrument(skip_all)]
    pub fn vector_count(&self) -> NodeResult<usize> {
        read_rw_lock(&self.vector_writer).count()
    }

    #[tracing::instrument(skip_all)]
    pub fn text_count(&self) -> NodeResult<usize> {
        read_rw_lock(&self.text_writer).count()
    }

    #[tracing::instrument(skip_all)]
    pub fn collect_garbage(&self) -> NodeResult<GarbageCollectorStatus> {
        let _lock = self.gc_lock.blocking_lock();
        let result = write_rw_lock(&self.vector_writer).garbage_collection();
        match result {
            Ok(()) => Ok(GarbageCollectorStatus::GarbageCollected),
            Err(error) => match error.downcast_ref::<VectorErr>() {
                Some(VectorErr::WorkDelayed) => Ok(GarbageCollectorStatus::TryLater),
                _ => Err(error),
            },
        }
    }

    #[tracing::instrument(skip_all)]
<<<<<<< HEAD
    pub fn merge(&self, source: MergeSource) -> NodeResult<MergeMetrics> {
        let result = write_rw_lock(&self.vector_writer).merge(source);
=======
    pub fn force_garbage_collection(&self) -> NodeResult<GarbageCollectorStatus> {
        let _lock = self.gc_lock.blocking_lock();
        let result = write_rw_lock(&self.vector_writer).force_garbage_collection();
        match result {
            Ok(()) => Ok(GarbageCollectorStatus::GarbageCollected),
            Err(error) => match error.downcast_ref::<VectorErr>() {
                Some(VectorErr::WorkDelayed) => Ok(GarbageCollectorStatus::TryLater),
                _ => Err(error),
            },
        }
    }

    #[tracing::instrument(skip_all)]
    pub fn merge(&self) -> NodeResult<MergeMetrics> {
        let result = write_rw_lock(&self.vector_writer).merge();
>>>>>>> 31740e40
        self.metadata.new_generation_id();

        result
    }

    /// This must be used only by replication and should be
    /// deleted as soon as possible.
    #[tracing::instrument(skip_all)]
    pub fn reload(&self) -> NodeResult<()> {
        write_rw_lock(&self.vector_writer).reload()
    }

    pub async fn block_shard(&self) -> BlockingToken {
        let mutex_guard = self.write_lock.lock().expect("Poisoned write lock");
        BlockingToken(mutex_guard)
    }

    pub fn get_shard_segments(&self) -> NodeResult<HashMap<String, Vec<String>>> {
        let mut segments = HashMap::new();

        segments.insert("paragraph".to_string(), read_rw_lock(&self.paragraph_writer).get_segment_ids()?);
        segments.insert("text".to_string(), read_rw_lock(&self.text_writer).get_segment_ids()?);
        segments.insert("vector".to_string(), read_rw_lock(&self.vector_writer).get_segment_ids()?);
        segments.insert("relation".to_string(), read_rw_lock(&self.relation_writer).get_segment_ids()?);

        Ok(segments)
    }

    pub fn get_shard_files(
        &self,
        ignored_segement_ids: &HashMap<String, Vec<String>>,
    ) -> NodeResult<Vec<(PathBuf, IndexFiles)>> {
        let mut files = Vec::new();
        let _lock = self.write_lock.lock().expect("Poisoned write lock"); // need to make sure more writes don't happen while we are reading
        let paragraph_files = read_rw_lock(&self.paragraph_writer)
            .get_index_files(ignored_segement_ids.get("paragraph").unwrap_or(&Vec::new()))?;
        let text_files =
            read_rw_lock(&self.text_writer).get_index_files(ignored_segement_ids.get("text").unwrap_or(&Vec::new()))?;
        let vector_files = read_rw_lock(&self.vector_writer)
            .get_index_files(ignored_segement_ids.get("vector").unwrap_or(&Vec::new()))?;
        let relation_files = read_rw_lock(&self.relation_writer)
            .get_index_files(ignored_segement_ids.get("relation").unwrap_or(&Vec::new()))?;
        files.push((PathBuf::from(PARAGRAPHS_DIR), paragraph_files));
        files.push((PathBuf::from(TEXTS_DIR), text_files));
        files.push((PathBuf::from(VECTORS_DIR), vector_files));
        files.push((PathBuf::from(RELATIONS_DIR), relation_files));
        Ok(files)
    }
}

pub enum GarbageCollectorStatus {
    GarbageCollected,
    TryLater,
}

impl From<GarbageCollectorStatus> for nucliadb_core::protos::garbage_collector_response::Status {
    fn from(value: GarbageCollectorStatus) -> Self {
        match value {
            GarbageCollectorStatus::GarbageCollected => nucliadb_core::protos::garbage_collector_response::Status::Ok,
            GarbageCollectorStatus::TryLater => nucliadb_core::protos::garbage_collector_response::Status::TryLater,
        }
    }
}<|MERGE_RESOLUTION|>--- conflicted
+++ resolved
@@ -437,10 +437,6 @@
     }
 
     #[tracing::instrument(skip_all)]
-<<<<<<< HEAD
-    pub fn merge(&self, source: MergeSource) -> NodeResult<MergeMetrics> {
-        let result = write_rw_lock(&self.vector_writer).merge(source);
-=======
     pub fn force_garbage_collection(&self) -> NodeResult<GarbageCollectorStatus> {
         let _lock = self.gc_lock.blocking_lock();
         let result = write_rw_lock(&self.vector_writer).force_garbage_collection();
@@ -454,9 +450,8 @@
     }
 
     #[tracing::instrument(skip_all)]
-    pub fn merge(&self) -> NodeResult<MergeMetrics> {
-        let result = write_rw_lock(&self.vector_writer).merge();
->>>>>>> 31740e40
+    pub fn merge(&self, source: MergeSource) -> NodeResult<MergeMetrics> {
+        let result = write_rw_lock(&self.vector_writer).merge(source);
         self.metadata.new_generation_id();
 
         result
