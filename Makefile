--- conflicted
+++ resolved
@@ -55,10 +55,6 @@
 	make -C nucliadb_sdk/ lint
 	make -C nucliadb_dataset/ lint
 	make -C nucliadb_models/ lint
-<<<<<<< HEAD
-	make -C nucliadb_performance/ lint
-=======
->>>>>>> a2330158
 
 
 rust-code-lint: fmt-all
