# Copyright (C) 2021 Bosutech XXI S.L.
#
# nucliadb is offered under the AGPL v3.0 and as commercial software.
# For commercial licensing, contact us at info@nuclia.com.
#
# AGPL:
# This program is free software: you can redistribute it and/or modify
# it under the terms of the GNU Affero General Public License as
# published by the Free Software Foundation, either version 3 of the
# License, or (at your option) any later version.
#
# This program is distributed in the hope that it will be useful,
# but WITHOUT ANY WARRANTY; without even the implied warranty of
# MERCHANTABILITY or FITNESS FOR A PARTICULAR PURPOSE. See the
# GNU Affero General Public License for more details.
#
# You should have received a copy of the GNU Affero General Public License
# along with this program. If not, see <http://www.gnu.org/licenses/>.
#
from datetime import datetime
from enum import Enum
from typing import Any, Dict, List, Optional, Type, TypeVar

from google.protobuf.json_format import MessageToDict
from pydantic import BaseModel
from pydantic.class_validators import root_validator

from nucliadb_models.common import FIELD_TYPES_MAP
from nucliadb_protos import resources_pb2, utils_pb2

from .common import Classification, FieldID, UserClassification

_T = TypeVar("_T")


class EntityRelation(BaseModel):
    entity: str
    entity_type: str


class RelationType(Enum):
    CHILD = "CHILD"
    ABOUT = "ABOUT"
    ENTITY = "ENTITY"
    COLAB = "COLAB"
    OTHER = "OTHER"


class Relation(BaseModel):
    relation: RelationType
    properties: Dict[str, str] = {}

    resource: Optional[str] = None
    label: Optional[str] = None
    user: Optional[str] = None
    other: Optional[str] = None
    entity: Optional[EntityRelation] = None

    @root_validator(pre=True)
    def check_relation_is_valid(cls, values):
        if values["relation"] == RelationType.CHILD.value:
            if "resource" not in values:
                raise ValueError(
                    "Missing 'resource' field containg the uuid of a resource"
                )
            if (
                "label" in values
                or "user" in values
                or "other" in values
                or "entity" in values
            ):
                raise ValueError(
                    "When using CHILD relation, only 'resource' field can be used"
                )

        if values["relation"] == RelationType.ABOUT.value:
            if "label" not in values:
                raise ValueError("Missing 'label' field containing a label")
            if (
                "resource" in values
                or "user" in values
                or "other" in values
                or "entity" in values
            ):
                raise ValueError(
                    "When using CHILD relation, only 'label' field can be used"
                )

        if values["relation"] == RelationType.ENTITY.value:
            if "entity" not in values:
                raise ValueError(
                    "Missing 'entity' field containing a valid entity of this resource"
                )
            if (
                "resource" in values
                or "user" in values
                or "other" in values
                or "label" in values
            ):
                raise ValueError(
                    "When using ENTITY relation, only 'entity' field can be used"
                )

        if values["relation"] == RelationType.COLAB.value:
            if "user" not in values:
                raise ValueError("Missing 'user' field containing a user reference")
            if (
                "label" in values
                or "resource" in values
                or "other" in values
                or "entity" in values
            ):
                raise ValueError(
                    "When using COLAB relation, only 'user' field can be used"
                )

        if values["relation"] == RelationType.OTHER.value:
            if "other" not in values:
                raise ValueError("Missing 'other' field")
            if (
                "label" in values
                or "resource" in values
                or "user" in values
                or "entity" in values
            ):
                raise ValueError(
                    "When using OTHER relation, only 'other' field can be used"
                )
        return values

    @classmethod
    def from_message(cls: Type[_T], message: resources_pb2.Relation) -> _T:
        value = convert_pb_relation_to_api(message)
        return cls(**value)


class InputMetadata(BaseModel):
    metadata: Dict[str, str] = {}
    language: Optional[str]
    languages: Optional[List[str]]


class ResourceProcessingStatus(Enum):
    PENDING = "PENDING"
    PROCESSED = "PROCESSED"
    ERROR = "ERROR"
    EMPTY = "EMPTY"


class Metadata(InputMetadata):
    status: ResourceProcessingStatus

    @classmethod
    def from_message(cls: Type[_T], message: resources_pb2.Metadata) -> _T:
        return cls(
            **MessageToDict(
                message,
                preserving_proto_field_name=True,
                including_default_value_fields=True,
            )
        )


def convert_pb_relation_to_api(relation: utils_pb2.Relation):
    result: Dict[str, Any] = {}
    if relation.relation == utils_pb2.Relation.RelationType.OTHER:
        result["relation"] = RelationType.OTHER.value
        result["other"] = relation.to.value
    elif relation.relation == utils_pb2.Relation.RelationType.CHILD:
        result["relation"] = RelationType.CHILD.value
        result["resource"] = relation.to.value
    elif relation.relation == utils_pb2.Relation.RelationType.ABOUT:
        result["relation"] = RelationType.ABOUT.value
        result["label"] = relation.to.value
    elif relation.relation == utils_pb2.Relation.RelationType.COLAB:
        result["relation"] = RelationType.COLAB.value
        result["user"] = relation.to.value
    elif relation.relation == utils_pb2.Relation.RelationType.ENTITY:
        result["relation"] = RelationType.ENTITY.value
        result["entity"] = EntityRelation(
            entity=relation.to.value, entity_type=relation.to.subtype
        )
    return result


class FieldClassification(BaseModel):
    field: FieldID
    classifications: List[Classification] = []


class ComputedMetadata(BaseModel):
    """
    The purpose of this field is to show a cherry-picked set of fields from computed metadata
    without having to load the whole computed metadata field.
    """

    field_classifications: List[FieldClassification] = []

    @classmethod
    def from_message(cls: Type[_T], message: resources_pb2.ComputedMetadata) -> _T:
<<<<<<< HEAD
        values: Dict[str, Any] = {"field_classifications": []}
=======
        values: Dict[str, List[FieldClassification]] = {"field_classifications": []}
>>>>>>> 87cce0b3
        for fc in message.field_classifications:
            values["field_classifications"].append(
                FieldClassification(
                    field=FieldID(
                        field=fc.field.field,
                        field_type=FIELD_TYPES_MAP[fc.field.field_type],
                    ),
                    classifications=[
                        Classification(label=c.label, labelset=c.labelset)
                        for c in fc.classifications
                    ],
                )
            )
        return cls(**values)


class UserMetadata(BaseModel):
    classifications: List[UserClassification] = []
    relations: List[Relation] = []

    @classmethod
    def from_message(cls: Type[_T], message: resources_pb2.UserMetadata) -> _T:
        value = MessageToDict(
            message,
            preserving_proto_field_name=True,
            including_default_value_fields=True,
        )
        value["relations"] = [
            convert_pb_relation_to_api(relation) for relation in message.relations
        ]
        return cls(**value)


class TokenSplit(BaseModel):
    token: str
    klass: str
    start: int
    end: int


class ParagraphAnnotation(BaseModel):
    classifications: List[Classification] = []
    key: str


class UserFieldMetadata(BaseModel):
    """
    Field-level metadata set by the user via the rest api
    """

    token: List[TokenSplit] = []
    paragraphs: List[ParagraphAnnotation] = []
    field: FieldID

    @classmethod
    def from_message(cls: Type[_T], message: resources_pb2.UserFieldMetadata) -> _T:
        value = MessageToDict(
            message,
            preserving_proto_field_name=True,
            including_default_value_fields=True,
            use_integers_for_enums=True,
        )
        value["field"]["field_type"] = FIELD_TYPES_MAP[value["field"]["field_type"]]
        return cls(**value)


class Basic(BaseModel):
    icon: Optional[str]
    title: Optional[str]
    summary: Optional[str]
    thumbnail: Optional[str]
    layout: Optional[str]
    created: Optional[datetime]
    modified: Optional[datetime]
    metadata: Optional[Metadata]
    usermetadata: Optional[UserMetadata]
    fieldmetadata: Optional[List[UserFieldMetadata]]
    computedmetadata: Optional[ComputedMetadata]
    uuid: Optional[str]
    last_seqid: Optional[int]
    last_account_seq: Optional[int]


class InputOrigin(BaseModel):
    source_id: Optional[str] = None
    url: Optional[str] = None
    created: Optional[datetime] = None
    modified: Optional[datetime] = None
    metadata: Dict[str, str] = {}
    tags: List[str] = []
    colaborators: List[str] = []
    filename: Optional[str] = None
    related: List[str] = []


class Origin(InputOrigin):
    class Source(Enum):
        WEB = "WEB"
        DESKTOP = "DESKTOP"
        API = "API"
        PYSDK = "PYSDK"

    source: Optional[Source] = Source.API

    @classmethod
    def from_message(cls: Type[_T], message: resources_pb2.Origin) -> _T:
        return cls(
            **MessageToDict(
                message,
                preserving_proto_field_name=True,
                including_default_value_fields=True,
            )
        )


class Relations(BaseModel):
    relations: Optional[List[Relation]]<|MERGE_RESOLUTION|>--- conflicted
+++ resolved
@@ -198,11 +198,7 @@
 
     @classmethod
     def from_message(cls: Type[_T], message: resources_pb2.ComputedMetadata) -> _T:
-<<<<<<< HEAD
-        values: Dict[str, Any] = {"field_classifications": []}
-=======
         values: Dict[str, List[FieldClassification]] = {"field_classifications": []}
->>>>>>> 87cce0b3
         for fc in message.field_classifications:
             values["field_classifications"].append(
                 FieldClassification(
