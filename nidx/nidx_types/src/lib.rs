// Copyright (C) 2021 Bosutech XXI S.L.
//
// nucliadb is offered under the AGPL v3.0 and as commercial software.
// For commercial licensing, contact us at info@nuclia.com.
//
// AGPL:
// This program is free software: you can redistribute it and/or modify
// it under the terms of the GNU Affero General Public License as
// published by the Free Software Foundation, either version 3 of the
// License, or (at your option) any later version.
//
// This program is distributed in the hope that it will be useful,
// but WITHOUT ANY WARRANTY; without even the implied warranty of
// MERCHANTABILITY or FITNESS FOR A PARTICULAR PURPOSE. See the
// GNU Affero General Public License for more details.
//
// You should have received a copy of the GNU Affero General Public License
// along with this program. If not, see <http://www.gnu.org/licenses/>.
//
use std::{collections::HashSet, path::PathBuf};

<<<<<<< HEAD
#[derive(Clone, Copy, Debug, PartialEq, Eq, PartialOrd, Ord, Hash)]
=======
#[derive(Clone, Copy, Debug, PartialEq, PartialOrd, Eq, Hash)]
>>>>>>> 3bb78690
pub struct Seq(i64);
impl From<i64> for Seq {
    fn from(value: i64) -> Self {
        Self(value)
    }
}
impl From<u64> for Seq {
    fn from(value: u64) -> Self {
        Self(value as i64)
    }
}
impl From<Seq> for i64 {
    fn from(value: Seq) -> Self {
        value.0
    }
}
impl From<&Seq> for i64 {
    fn from(value: &Seq) -> Self {
        value.0
    }
}

#[derive(Clone)]
pub struct SegmentMetadata {
    pub path: PathBuf,
    pub records: usize,
    pub tags: HashSet<String>,
}<|MERGE_RESOLUTION|>--- conflicted
+++ resolved
@@ -19,11 +19,7 @@
 //
 use std::{collections::HashSet, path::PathBuf};
 
-<<<<<<< HEAD
 #[derive(Clone, Copy, Debug, PartialEq, Eq, PartialOrd, Ord, Hash)]
-=======
-#[derive(Clone, Copy, Debug, PartialEq, PartialOrd, Eq, Hash)]
->>>>>>> 3bb78690
 pub struct Seq(i64);
 impl From<i64> for Seq {
     fn from(value: i64) -> Self {
