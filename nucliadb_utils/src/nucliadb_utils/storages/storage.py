# Copyright (C) 2021 Bosutech XXI S.L.
#
# nucliadb is offered under the AGPL v3.0 and as commercial software.
# For commercial licensing, contact us at info@nuclia.com.
#
# AGPL:
# This program is free software: you can redistribute it and/or modify
# it under the terms of the GNU Affero General Public License as
# published by the Free Software Foundation, either version 3 of the
# License, or (at your option) any later version.
#
# This program is distributed in the hope that it will be useful,
# but WITHOUT ANY WARRANTY; without even the implied warranty of
# MERCHANTABILITY or FITNESS FOR A PARTICULAR PURPOSE. See the
# GNU Affero General Public License for more details.
#
# You should have received a copy of the GNU Affero General Public License
# along with this program. If not, see <http://www.gnu.org/licenses/>.
#
from __future__ import annotations

import abc
import hashlib
import uuid
from io import BytesIO
from typing import (
    Any,
    AsyncGenerator,
    AsyncIterator,
    List,
    Optional,
    Tuple,
    Type,
    Union,
    cast,
)

from pydantic import BaseModel

from nucliadb_protos.noderesources_pb2 import Resource as BrainResource
from nucliadb_protos.nodewriter_pb2 import IndexMessage
from nucliadb_protos.resources_pb2 import CloudFile
from nucliadb_protos.writer_pb2 import BrokerMessage
<<<<<<< HEAD

=======
>>>>>>> f3d42a67
from nucliadb_utils import logger
from nucliadb_utils.helpers import async_gen_lookahead
from nucliadb_utils.storages import CHUNK_SIZE
from nucliadb_utils.storages.exceptions import IndexDataNotFound, InvalidCloudFile
from nucliadb_utils.storages.utils import ObjectInfo, ObjectMetadata, Range
from nucliadb_utils.utilities import get_local_storage, get_nuclia_storage

STORAGE_RESOURCE = "kbs/{kbid}/r/{uuid}"
KB_RESOURCE_FIELD = "kbs/{kbid}/r/{uuid}/f/f/{field}"
KB_LAYOUT_FIELD = "kbs/{kbid}/r/{uuid}/f/l/{field}/{ident}"
KB_CONVERSATION_FIELD = "kbs/{kbid}/r/{uuid}/f/c/{field}/{ident}/{count}"
STORAGE_FILE_EXTRACTED = "kbs/{kbid}/r/{uuid}/e/{field_type}/{field}/{key}"

DEADLETTER = "deadletter/{partition}/{seqid}/{seq}"
OLD_INDEXING_KEY = "index/{node}/{shard}/{txid}"
INDEXING_KEY = "index/{kb}/{shard}/{resource}/{txid}"
# temporary storage for large stream data
MESSAGE_KEY = "message/{kbid}/{rid}/{mid}"


class StorageField(abc.ABC, metaclass=abc.ABCMeta):
    storage: Storage
    bucket: str
    key: str
    field: Optional[CloudFile] = None

    def __init__(
        self,
        storage: Storage,
        bucket: str,
        fullkey: str,
        field: Optional[CloudFile] = None,
    ):
        self.storage = storage
        self.bucket = bucket
        self.key = fullkey
        self.field = field

    @abc.abstractmethod
    async def upload(self, iterator: AsyncIterator, origin: CloudFile) -> CloudFile: ...

    @abc.abstractmethod
    async def iter_data(self, range: Optional[Range] = None) -> AsyncGenerator[bytes, None]:
        raise NotImplementedError()
        yield b""

    async def delete(self) -> bool:
        deleted = False
        if self.field is not None:
            await self.storage.delete_upload(self.field.uri, self.bucket)
            deleted = True
        return deleted

    @abc.abstractmethod
    async def exists(self) -> Optional[ObjectMetadata]: ...

    @abc.abstractmethod
    async def copy(
        self,
        origin_uri: str,
        destination_uri: str,
        origin_bucket_name: str,
        destination_bucket_name: str,
    ): ...

    @abc.abstractmethod
    async def move(
        self,
        origin_uri: str,
        destination_uri: str,
        origin_bucket_name: str,
        destination_bucket_name: str,
    ): ...

    @abc.abstractmethod
    async def start(self, cf: CloudFile) -> CloudFile: ...

    @abc.abstractmethod
    async def append(self, cf: CloudFile, iterable: AsyncIterator) -> int:
        """
        Returns the number of bytes appended.
        """

    @abc.abstractmethod
    async def finish(self): ...


class Storage(abc.ABC, metaclass=abc.ABCMeta):
    source: int
    field_klass: Type
    deadletter_bucket: Optional[str] = None
    indexing_bucket: Optional[str] = None
    cached_buckets: List[str] = []
    chunk_size = CHUNK_SIZE

    async def delete_resource(self, kbid: str, uuid: str):
        # Delete all keys inside a resource
        bucket = self.get_bucket_name(kbid)
        resource_storage_base_path = STORAGE_RESOURCE.format(kbid=kbid, uuid=uuid)
        async for object_info in self.iterate_objects(bucket, resource_storage_base_path):
            await self.delete_upload(object_info.name, bucket)

    async def deadletter(self, message: BrokerMessage, seq: int, seqid: int, partition: str):
        if self.deadletter_bucket is None:
            logger.error("No Deadletter Bucket defined will not store the error")
            return
        key = DEADLETTER.format(seqid=seqid, seq=seq, partition=partition)
        await self.uploadbytes(self.deadletter_bucket, key, message.SerializeToString())

    def get_indexing_storage_key(
        self, *, kb: str, logical_shard: str, resource_uid: str, txid: Union[int, str]
    ):
        return INDEXING_KEY.format(kb=kb, shard=logical_shard, resource=resource_uid, txid=txid)

    async def indexing(
        self,
        message: BrainResource,
        txid: int,
        partition: Optional[str],
        kb: str,
        logical_shard: str,
    ) -> str:
        if self.indexing_bucket is None:
            raise AttributeError()
        if txid < 0:
            txid = 0

        key = self.get_indexing_storage_key(
            kb=kb,
            logical_shard=logical_shard,
            resource_uid=message.resource.uuid,
            txid=txid,
        )
        await self.uploadbytes(self.indexing_bucket, key, message.SerializeToString())

        return key

    async def reindexing(
        self,
        message: BrainResource,
        reindex_id: str,
        partition: Optional[str],
        kb: str,
        logical_shard: str,
    ) -> str:
        if self.indexing_bucket is None:
            raise AttributeError()
        key = self.get_indexing_storage_key(
            kb=kb,
            logical_shard=logical_shard,
            resource_uid=message.resource.uuid,
            txid=reindex_id,
        )
        message_serialized = message.SerializeToString()
        logger.debug("Starting to upload bytes")
        await self.uploadbytes(self.indexing_bucket, key, message_serialized)
        logger.debug("Finished to upload bytes")
        return key

    async def get_indexing(self, payload: IndexMessage) -> BrainResource:
        if self.indexing_bucket is None:
            raise AttributeError()
        if payload.storage_key:
            key = payload.storage_key
        else:
            # b/w compatibility
            if payload.txid == 0:
                key = OLD_INDEXING_KEY.format(
                    node=payload.node,
                    shard=payload.shard,
                    txid=payload.reindex_id,
                )
            else:
                key = OLD_INDEXING_KEY.format(node=payload.node, shard=payload.shard, txid=payload.txid)

        bytes_buffer = await self.downloadbytes(self.indexing_bucket, key)
        if bytes_buffer.getbuffer().nbytes == 0:
            raise IndexDataNotFound(f'Indexing data not found for key "{key}"')
        pb = BrainResource()
        pb.ParseFromString(bytes_buffer.read())
        bytes_buffer.flush()
        return pb

    async def delete_indexing(
        self,
        resource_uid: str,
        txid: int,
        kb: str,
        logical_shard: str,
    ):
        if self.indexing_bucket is None:
            raise AttributeError()

        # write out empty data but use the .deleted suffix
        # so we know by the key that it was deleted
        key = (
            self.get_indexing_storage_key(
                kb=kb,
                logical_shard=logical_shard,
                resource_uid=resource_uid,
                txid=txid,
            )
            + ".deleted"
        )

        await self.uploadbytes(self.indexing_bucket, key, b"")

    def needs_move(self, file: CloudFile, kbid: str) -> bool:
        # The cloudfile is valid for our environment
        if file.uri == "":
            return False
        elif file.source == self.source and self.get_bucket_name(kbid) == file.bucket_name:
            return False
        else:
            return True

    async def normalize_binary(self, file: CloudFile, destination: StorageField):  # pragma: no cover
        if file.source == self.source and file.uri != destination.key:
            # This MAY BE the case for NucliaDB hosted deployment (Nuclia's cloud deployment):
            # The data has been pushed to the bucket but with a different key.
            logger.warning(
                f"[Nuclia hosted] Source and destination keys differ!: {file.uri} != {destination.key}"
            )
            await self.move(file, destination)
            new_cf = CloudFile()
            new_cf.CopyFrom(file)
            new_cf.bucket_name = destination.bucket
            new_cf.uri = destination.key
        elif file.source == self.source:
            # This is the case for NucliaDB hosted deployment (Nuclia's cloud deployment):
            # The data is already stored in the right place by the processing
            logger.debug("[Nuclia hosted]")
            return file
        elif file.source == CloudFile.EXPORT:
            # This is for files coming from an export
            logger.debug(f"[Exported file]: {file.uri}")
            new_cf = CloudFile()
            new_cf.CopyFrom(file)
            new_cf.bucket_name = destination.bucket
            new_cf.uri = destination.key
            new_cf.source = self.source  # type: ignore
        elif file.source == CloudFile.FLAPS:
            # NucliaDB On-Prem: the data is stored in NUA, so we need to
            # download it and upload it to NucliaDB's storage
            logger.debug(f"[NucliaDB OnPrem]: {file.uri}")
            flaps_storage = await get_nuclia_storage()
            iterator = flaps_storage.download(file)
            new_cf = await self.uploaditerator(iterator, destination, file)
        elif file.source == CloudFile.LOCAL:
            # For testing purposes: protobuffer is stored in a file in the local filesystem
            logger.debug(f"[Local]: {file.uri}")
            local_storage = get_local_storage()
            iterator = local_storage.download(file.bucket_name, file.uri)
            new_cf = await self.uploaditerator(iterator, destination, file)
        elif file.source == CloudFile.EMPTY:
            logger.warning(f"[Empty file]: {file.uri}")
            new_cf = CloudFile()
            new_cf.CopyFrom(file)
        else:
            raise InvalidCloudFile()
        return new_cf

    def conversation_field(
        self, kbid: str, uuid: str, field: str, ident: str, count: int
    ) -> StorageField:
        bucket = self.get_bucket_name(kbid)
        key = KB_CONVERSATION_FIELD.format(kbid=kbid, uuid=uuid, field=field, ident=ident, count=count)
        return self.field_klass(storage=self, bucket=bucket, fullkey=key)

    def layout_field(self, kbid: str, uuid: str, field: str, ident: str) -> StorageField:
        bucket = self.get_bucket_name(kbid)
        key = KB_LAYOUT_FIELD.format(kbid=kbid, uuid=uuid, field=field, ident=ident)
        return self.field_klass(storage=self, bucket=bucket, fullkey=key)

    def file_field(
        self,
        kbid: str,
        uuid: str,
        field: str,
        old_field: Optional[CloudFile] = None,
    ) -> StorageField:
        # Its a file field value
        bucket = self.get_bucket_name(kbid)
        key = KB_RESOURCE_FIELD.format(kbid=kbid, uuid=uuid, field=field)
        return self.field_klass(storage=self, bucket=bucket, fullkey=key, field=old_field)

    def file_extracted(
        self, kbid: str, uuid: str, field_type: str, field: str, key: str
    ) -> StorageField:
        # Its a file field value
        bucket = self.get_bucket_name(kbid)
        key = STORAGE_FILE_EXTRACTED.format(
            kbid=kbid, uuid=uuid, field_type=field_type, field=field, key=key
        )
        return self.field_klass(storage=self, bucket=bucket, fullkey=key)

    async def upload_b64file_to_cloudfile(
        self,
        sf: StorageField,
        payload: bytes,
        filename: str,
        content_type: str,
        md5: Optional[str] = None,
    ):
        cf = CloudFile()
        cf.filename = filename
        cf.content_type = content_type
        cf.size = len(payload)
        cf.source = self.source  # type: ignore

        if md5 is None:
            md5hash = hashlib.md5(payload).digest()
            cf.md5 = md5hash.decode()
        else:
            cf.md5 = md5
        buffer = BytesIO(payload)

        async def splitter(alldata: BytesIO):
            while True:
                data = alldata.read(CHUNK_SIZE)
                if data == b"":
                    break
                yield data

        generator = splitter(buffer)
        cf = await self.uploaditerator(generator, sf, cf)
        return cf

    async def uploadbytes(
        self,
        bucket: str,
        key: str,
        payload: bytes,
        filename: str = "payload",
        content_type: str = "",
    ):
        destination = self.field_klass(storage=self, bucket=bucket, fullkey=key)

        cf = CloudFile()
        cf.filename = filename
        cf.size = len(payload)
        cf.content_type = content_type
        buffer = BytesIO(payload)

        async def splitter(alldata: BytesIO):
            while True:
                data = alldata.read(CHUNK_SIZE)
                if data == b"":
                    break
                yield data

        generator = splitter(buffer)
        await self.uploaditerator(generator, destination, cf)

    async def uploaditerator(
        self, iterator: AsyncIterator, destination: StorageField, origin: CloudFile
    ) -> CloudFile:
        safe_iterator = iterate_storage_compatible(iterator, self, origin)  # type: ignore
        return await destination.upload(safe_iterator, origin)

    async def download(
        self,
        bucket: str,
        key: str,
        range: Optional[Range] = None,
    ):
        destination: StorageField = self.field_klass(storage=self, bucket=bucket, fullkey=key)
        try:
            async for data in destination.iter_data(range=range):
                yield data
        except KeyError:
            yield None

    async def downloadbytes(self, bucket: str, key: str) -> BytesIO:
        result = BytesIO()
        async for data in self.download(bucket, key):
            if data is not None:
                result.write(data)

        result.seek(0)
        return result

    async def downloadbytescf(self, cf: CloudFile) -> BytesIO:  # pragma: no cover
        # this is covered by other tests
        result = BytesIO()
        if cf.source == self.source:
            async for data in self.download(cf.bucket_name, cf.uri):
                if data is not None:
                    result.write(data)
        elif cf.source == CloudFile.FLAPS:
            flaps_storage = await get_nuclia_storage()
            async for data in flaps_storage.download(cf):
                if data is not None:
                    result.write(data)
        elif cf.source == CloudFile.LOCAL:
            local_storage = get_local_storage()
            async for data in local_storage.download(cf.bucket_name, cf.uri):
                if data is not None:
                    result.write(data)

        result.seek(0)
        return result

    async def downloadbytescf_iterator(
        self, cf: CloudFile
    ) -> AsyncGenerator[bytes, None]:  # pragma: no cover
        # this is covered by other tests
        if cf.source == self.source:
            async for data in self.download(cf.bucket_name, cf.uri):
                if data is not None:
                    yield data
        elif cf.source == CloudFile.FLAPS:
            flaps_storage = await get_nuclia_storage()
            async for data in flaps_storage.download(cf):
                if data is not None:
                    yield data
        elif cf.source == CloudFile.LOCAL:
            local_storage = get_local_storage()
            async for data in local_storage.download(cf.bucket_name, cf.uri):
                if data is not None:
                    yield data

    async def upload_pb(self, sf: StorageField, payload: Any):
        await self.uploadbytes(sf.bucket, sf.key, payload.SerializeToString())

    async def download_pb(self, sf: StorageField, PBKlass: Type):
        payload = await self.downloadbytes(sf.bucket, sf.key)

        if payload.getbuffer().nbytes == 0:
            return None

        pb = PBKlass()
        pb.ParseFromString(payload.read())
        return pb

    @abc.abstractmethod
    async def delete_upload(self, uri: str, bucket_name: str): ...

    @abc.abstractmethod
    def get_bucket_name(self, kbid: str) -> str: ...

    @abc.abstractmethod
    async def initialize(self) -> None: ...

    @abc.abstractmethod
    async def finalize(self) -> None: ...

    @abc.abstractmethod
    async def iterate_objects(self, bucket: str, prefix: str) -> AsyncGenerator[ObjectInfo, None]:
        raise NotImplementedError()
        yield ObjectInfo(name="")

    async def copy(self, file: CloudFile, destination: StorageField) -> None:
        await destination.copy(file.uri, destination.key, file.bucket_name, destination.bucket)

    async def move(self, file: CloudFile, destination: StorageField) -> None:
        await destination.move(file.uri, destination.key, file.bucket_name, destination.bucket)

    @abc.abstractmethod
    async def create_kb(self, kbid: str) -> bool: ...

    @abc.abstractmethod
    async def delete_kb(self, kbid: str) -> Tuple[bool, bool]: ...

    @abc.abstractmethod
    async def schedule_delete_kb(self, kbid: str) -> bool: ...

    async def set_stream_message(self, kbid: str, rid: str, data: bytes) -> str:
        key = MESSAGE_KEY.format(kbid=kbid, rid=rid, mid=uuid.uuid4())
        await self.uploadbytes(cast(str, self.indexing_bucket), key, data)
        return key

    async def get_stream_message(self, key: str) -> bytes:
        bytes_buffer = await self.downloadbytes(cast(str, self.indexing_bucket), key)
        if bytes_buffer.getbuffer().nbytes == 0:
            raise KeyError(f'Stream message data not found for key "{key}"')
        return bytes_buffer.read()

    async def del_stream_message(self, key: str) -> None:
        await self.delete_upload(key, cast(str, self.indexing_bucket))


async def iter_and_add_size(
    stream: AsyncGenerator[bytes, None], cf: CloudFile
) -> AsyncGenerator[bytes, None]:
    # This is needed because some storage types like GCS or S3 require
    # the size of the file at least at the request done for the last chunk.
    total_size = 0
    async for chunk, is_last in async_gen_lookahead(stream):
        total_size += len(chunk)
        if is_last:
            cf.size = total_size
        yield chunk


async def iter_in_chunk_size(
    iterator: AsyncGenerator[bytes, None], chunk_size: int
) -> AsyncGenerator[bytes, None]:
    # This is needed to make sure bytes uploaded to the blob storage complies with a particular chunk size.
    buffer = b""
    async for chunk in iterator:
        buffer += chunk
        if len(buffer) >= chunk_size:
            yield buffer[:chunk_size]
            buffer = buffer[chunk_size:]
    # The last chunk can be smaller than chunk size
    if len(buffer) > 0:
        yield buffer


async def iterate_storage_compatible(
    iterator: AsyncGenerator[bytes, None], storage: Storage, cf: CloudFile
) -> AsyncGenerator[bytes, None]:
    """
    Makes sure to add the size to the cloudfile and split the data in
    chunks that are compatible with the storage type of choice
    """

    async for chunk in iter_in_chunk_size(
        iter_and_add_size(iterator, cf), chunk_size=storage.chunk_size
    ):
        yield chunk<|MERGE_RESOLUTION|>--- conflicted
+++ resolved
@@ -35,16 +35,10 @@
     cast,
 )
 
-from pydantic import BaseModel
-
 from nucliadb_protos.noderesources_pb2 import Resource as BrainResource
 from nucliadb_protos.nodewriter_pb2 import IndexMessage
 from nucliadb_protos.resources_pb2 import CloudFile
 from nucliadb_protos.writer_pb2 import BrokerMessage
-<<<<<<< HEAD
-
-=======
->>>>>>> f3d42a67
 from nucliadb_utils import logger
 from nucliadb_utils.helpers import async_gen_lookahead
 from nucliadb_utils.storages import CHUNK_SIZE
