--- conflicted
+++ resolved
@@ -1,9 +1,4 @@
-<<<<<<< HEAD
-from typing import Iterator
-
-=======
 from typing import Iterator, List
->>>>>>> 61782046
 from nucliadb_protos.train_pb2 import (
     TrainField,
     TrainInfo,
