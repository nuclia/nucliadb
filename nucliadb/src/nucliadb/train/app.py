--- conflicted
+++ resolved
@@ -59,11 +59,7 @@
 middleware.extend(
     [
         Middleware(AuthenticationMiddleware, backend=NucliaCloudAuthenticationBackend()),
-<<<<<<< HEAD
-        Middleware(ReadOnlyTransactionMiddleware),
         Middleware(AuditMiddleware),
-=======
->>>>>>> 14a5338e
     ]
 )
 
