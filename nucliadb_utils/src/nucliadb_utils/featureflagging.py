# Copyright (C) 2021 Bosutech XXI S.L.
#
# nucliadb is offered under the AGPL v3.0 and as commercial software.
# For commercial licensing, contact us at info@nuclia.com.
#
# AGPL:
# This program is free software: you can redistribute it and/or modify
# it under the terms of the GNU Affero General Public License as
# published by the Free Software Foundation, either version 3 of the
# License, or (at your option) any later version.
#
# This program is distributed in the hope that it will be useful,
# but WITHOUT ANY WARRANTY; without even the implied warranty of
# MERCHANTABILITY or FITNESS FOR A PARTICULAR PURPOSE. See the
# GNU Affero General Public License for more details.
#
# You should have received a copy of the GNU Affero General Public License
# along with this program. If not, see <http://www.gnu.org/licenses/>.

import json
from typing import Any, Optional

import mrflagly
import pydantic_settings

from nucliadb_utils import const
from nucliadb_utils.settings import nuclia_settings, running_settings


class Settings(pydantic_settings.BaseSettings):
    flag_settings_url: Optional[str] = None


DEFAULT_FLAG_DATA: dict[str, Any] = {
    # These are just defaults to use for local dev and tests
    const.Features.WAIT_FOR_INDEX: {
        "rollout": 0,
        "variants": {"environment": ["none"]},
    },
    const.Features.EXPERIMENTAL_KB: {
        "rollout": 0,
        "variants": {"environment": ["local"]},
    },
    const.Features.READ_REPLICA_SEARCHES: {
        "rollout": 0,
        "variants": {"environment": ["local"]},
    },
    const.Features.VERSIONED_PRIVATE_PREDICT: {
        "rollout": 0,
        "variants": {"environment": ["local"]},
    },
    const.Features.REBALANCE_KB: {
        "rollout": 0,
        "variants": {"environment": ["local"]},
    },
<<<<<<< HEAD
=======
    const.Features.CORS_MIDDLEWARE: {
        "rollout": 0,
        "variants": {"environment": ["local"]},
    },
    const.Features.NODE_SET_RESOURCE_FROM_STORAGE: {
        "rollout": 0,
        "variants": {"environment": ["none"]},
    },
    const.Features.FIND_MERGE_ORDER_FIX: {
        "rollout": 0,
        "variants": {"environment": ["local"]},
    },
    const.Features.PG_CATALOG_READ: {
        "rollout": 0,
        "variants": {"environment": ["local"]},
    },
    const.Features.PG_CATALOG_WRITE: {
        "rollout": 0,
        "variants": {"environment": ["local"]},
    },
    const.Features.SKIP_EXTERNAL_INDEX: {
        "rollout": 0,
        "variants": {"environment": ["none"]},
    },
    const.Features.NATS_SYNC_ACK: {
        "rollout": 0,
        "variants": {"environment": ["local"]},
    },
    const.Features.LOG_REQUEST_PAYLOADS: {
        "rollout": 0,
        "variants": {"environment": ["none"]},
    },
>>>>>>> 326a7bf1
}


class FlagService:
    def __init__(self):
        settings = Settings()
        if settings.flag_settings_url is None:
            self.flag_service = mrflagly.FlagService(data=json.dumps(DEFAULT_FLAG_DATA))
        else:
            self.flag_service = mrflagly.FlagService(url=settings.flag_settings_url)

    def enabled(self, flag_key: str, default: bool = False, context: Optional[dict] = None) -> bool:
        if context is None:
            context = {}
        context["environment"] = running_settings.running_environment
        context["zone"] = nuclia_settings.nuclia_zone
        return self.flag_service.enabled(flag_key, default=default, context=context)<|MERGE_RESOLUTION|>--- conflicted
+++ resolved
@@ -53,28 +53,6 @@
         "rollout": 0,
         "variants": {"environment": ["local"]},
     },
-<<<<<<< HEAD
-=======
-    const.Features.CORS_MIDDLEWARE: {
-        "rollout": 0,
-        "variants": {"environment": ["local"]},
-    },
-    const.Features.NODE_SET_RESOURCE_FROM_STORAGE: {
-        "rollout": 0,
-        "variants": {"environment": ["none"]},
-    },
-    const.Features.FIND_MERGE_ORDER_FIX: {
-        "rollout": 0,
-        "variants": {"environment": ["local"]},
-    },
-    const.Features.PG_CATALOG_READ: {
-        "rollout": 0,
-        "variants": {"environment": ["local"]},
-    },
-    const.Features.PG_CATALOG_WRITE: {
-        "rollout": 0,
-        "variants": {"environment": ["local"]},
-    },
     const.Features.SKIP_EXTERNAL_INDEX: {
         "rollout": 0,
         "variants": {"environment": ["none"]},
@@ -87,7 +65,6 @@
         "rollout": 0,
         "variants": {"environment": ["none"]},
     },
->>>>>>> 326a7bf1
 }
 
 
