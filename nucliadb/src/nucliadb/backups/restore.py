# Copyright (C) 2021 Bosutech XXI S.L.
#
# nucliadb is offered under the AGPL v3.0 and as commercial software.
# For commercial licensing, contact us at info@nuclia.com.
#
# AGPL:
# This program is free software: you can redistribute it and/or modify
# it under the terms of the GNU Affero General Public License as
# published by the Free Software Foundation, either version 3 of the
# License, or (at your option) any later version.
#
# This program is distributed in the hope that it will be useful,
# but WITHOUT ANY WARRANTY; without even the implied warranty of
# MERCHANTABILITY or FITNESS FOR A PARTICULAR PURPOSE. See the
# GNU Affero General Public License for more details.
#
# You should have received a copy of the GNU Affero General Public License
# along with this program. If not, see <http://www.gnu.org/licenses/>.
#


import asyncio
import functools
import tarfile
from typing import AsyncIterator, Callable, Optional, Union

from nucliadb.backups.const import MaindbKeys, StorageKeys
from nucliadb.backups.models import RestoreBackupRequest
from nucliadb.backups.settings import settings
from nucliadb.common.context import ApplicationContext
from nucliadb.export_import.utils import (
    import_binary,
    import_broker_message,
    set_entities_groups,
    set_labels,
)
from nucliadb.tasks.retries import TaskRetryHandler
from nucliadb_protos import knowledgebox_pb2 as kb_pb2
from nucliadb_protos.resources_pb2 import CloudFile
from nucliadb_protos.writer_pb2 import BrokerMessage


<<<<<<< HEAD
async def restore_kb_retried(context: ApplicationContext, msg: RestoreBackupRequest):
    kbid = msg.kb_id
=======
async def restore_kb_task(context: ApplicationContext, msg: RestoreBackupRequest):
    kbid = msg.kbid
>>>>>>> 5696dd07
    backup_id = msg.backup_id

    retry_handler = TaskRetryHandler(
        kbid=kbid,
        task_type="restore",
        task_id=backup_id,
        context=context,
        max_retries=3,
    )

    @retry_handler.wrap
    async def _restore_kb(context: ApplicationContext, kbid: str, backup_id: str):
        await restore_kb(context, kbid, backup_id)

    await _restore_kb(context, kbid, backup_id)


async def restore_kb(context: ApplicationContext, kbid: str, backup_id: str):
    """
    Downloads the backup files from the cloud storage and imports them into the KB.
    """
    await restore_resources(context, kbid, backup_id)
    await restore_labels(context, kbid, backup_id)
    await restore_entities(context, kbid, backup_id)
    await delete_last_restored_resource_key(context, kbid, backup_id)


async def restore_resources(context: ApplicationContext, kbid: str, backup_id: str):
    last_restored = await get_last_restored_resource_key(context, kbid, backup_id)
    tasks = []
    async for object_info in context.blob_storage.iterate_objects(
        bucket=settings.backups_bucket,
        prefix=StorageKeys.RESOURCES_PREFIX.format(kbid=kbid, backup_id=backup_id),
        start=last_restored,
    ):
        key = object_info.name
        resource_id = key.split("/")[-1].rstrip(".tar")
        tasks.append(asyncio.create_task(restore_resource(context, kbid, backup_id, resource_id)))
        if len(tasks) > settings.restore_resources_concurrency:
            await asyncio.gather(*tasks)
            tasks = []
            await set_last_restored_resource_key(context, kbid, backup_id, key)
    if len(tasks) > 0:
        await asyncio.gather(*tasks)
        tasks = []
        await set_last_restored_resource_key(context, kbid, backup_id, key)


async def get_last_restored_resource_key(
    context: ApplicationContext, kbid: str, backup_id: str
) -> Optional[str]:
    key = MaindbKeys.LAST_RESTORED.format(kbid=kbid, backup_id=backup_id)
    async with context.kv_driver.transaction(read_only=True) as txn:
        raw = await txn.get(key)
        if raw is None:
            return None
        return raw.decode()


async def set_last_restored_resource_key(
    context: ApplicationContext, kbid: str, backup_id: str, resource_id: str
):
    key = MaindbKeys.LAST_RESTORED.format(kbid=kbid, backup_id=backup_id)
    async with context.kv_driver.transaction() as txn:
        await txn.set(key, resource_id.encode())
        await txn.commit()


async def delete_last_restored_resource_key(context: ApplicationContext, kbid: str, backup_id: str):
    key = MaindbKeys.LAST_RESTORED.format(kbid=kbid, backup_id=backup_id)
    async with context.kv_driver.transaction() as txn:
        await txn.delete(key)
        await txn.commit()


class CloudFileBinary:
    def __init__(self, uri: str, download_stream: Callable[[int], AsyncIterator[bytes]]):
        self.uri = uri
        self.download_stream = download_stream

    async def read(self, chunk_size: int) -> AsyncIterator[bytes]:
        async for chunk in self.download_stream(chunk_size):
            yield chunk


class ResourceBackupReader:
    def __init__(self, download_stream: AsyncIterator[bytes]):
        self.download_stream = download_stream
        self.buffer = b""

    async def read(self, size: int) -> bytes:
        while len(self.buffer) < size:
            chunk = await self.download_stream.__anext__()
            if not chunk:
                continue
            self.buffer += chunk
        result = self.buffer[:size]
        self.buffer = self.buffer[size:]
        return result

    async def iter_data(self, total_bytes: int, chunk_size: int = 1024 * 1024) -> AsyncIterator[bytes]:
        padding_bytes = 0
        if total_bytes % 512 != 0:
            # We need to read the padding bytes and then discard them
            padding_bytes = 512 - (total_bytes % 512)
        read_bytes = 0
        padding_reached = False
        async for chunk in self._iter(total_bytes + padding_bytes, chunk_size):
            if padding_reached:
                # Skip padding bytes. We can't break here because we need
                # to read the padding bytes from the stream
                continue
            padding_reached = read_bytes + len(chunk) >= total_bytes
            if padding_reached:
                chunk = chunk[: total_bytes - read_bytes]
            else:
                read_bytes += len(chunk)
            yield chunk

    async def _iter(self, total_bytes: int, chunk_size: int = 1024 * 1024) -> AsyncIterator[bytes]:
        remaining_bytes = total_bytes
        while remaining_bytes > 0:
            to_read = min(chunk_size, remaining_bytes)
            chunk = await self.read(to_read)
            yield chunk
            remaining_bytes -= len(chunk)
        assert remaining_bytes == 0

    async def read_tarinfo(self):
        raw_tar_header = await self.read(512)
        return tarfile.TarInfo.frombuf(raw_tar_header, encoding="utf-8", errors="strict")

    async def read_data(self, tarinfo: tarfile.TarInfo) -> bytes:
        tarinfo_size = tarinfo.size
        padding_bytes = 0
        if tarinfo_size % 512 != 0:
            # We need to read the padding bytes and then discard them
            padding_bytes = 512 - (tarinfo_size % 512)
        data = await self.read(tarinfo_size + padding_bytes)
        return data[:tarinfo_size]

    async def read_item(self) -> Union[BrokerMessage, CloudFile, CloudFileBinary]:
        tarinfo = await self.read_tarinfo()
        if tarinfo.name.startswith("broker-message"):
            raw_bm = await self.read_data(tarinfo)
            bm = BrokerMessage()
            bm.ParseFromString(raw_bm)
            return bm
        elif tarinfo.name.startswith("cloud-files"):
            raw_cf = await self.read_data(tarinfo)
            cf = CloudFile()
            cf.FromString(raw_cf)
            return cf
        elif tarinfo.name.startswith("binaries"):
            uri = tarinfo.name.lstrip("binaries/")
            size = tarinfo.size
            download_stream = functools.partial(self.iter_data, size)
            return CloudFileBinary(uri, download_stream)
        else:  # pragma: no cover
            raise ValueError(f"Unknown tar entry: {tarinfo.name}")


async def restore_resource(context: ApplicationContext, kbid: str, backup_id: str, resource_id: str):
    download_stream = context.blob_storage.download(
        bucket=settings.backups_bucket,
        key=StorageKeys.RESOURCE.format(kbid=kbid, backup_id=backup_id, resource_id=resource_id),
    )
    reader = ResourceBackupReader(download_stream)
    bm = None
    while True:
        item = await reader.read_item()
        if isinstance(item, BrokerMessage):
            # When the broker message is read, this means all cloud files
            # and binaries of that resource have been read and imported
            bm = item
            bm.kbid = kbid
            break

        # Read the cloud file and its binary
        cf = await reader.read_item()
        assert isinstance(cf, CloudFile)
        cf_binary = await reader.read_item()
        assert isinstance(cf_binary, CloudFileBinary)
        assert cf.uri == cf_binary.uri
        await import_binary(context, kbid, cf, cf_binary.read)

    await import_broker_message(context, kbid, bm)


async def restore_labels(context: ApplicationContext, kbid: str, backup_id: str):
    raw = await context.blob_storage.downloadbytes(
        bucket=settings.backups_bucket,
        key=StorageKeys.LABELS.format(kbid=kbid, backup_id=backup_id),
    )
    labels = kb_pb2.Labels()
    labels.ParseFromString(raw.getvalue())
    await set_labels(context, kbid, labels)


async def restore_entities(context: ApplicationContext, kbid: str, backup_id: str):
    raw = await context.blob_storage.downloadbytes(
        bucket=settings.backups_bucket,
        key=StorageKeys.ENTITIES.format(kbid=kbid, backup_id=backup_id),
    )
    entities = kb_pb2.EntitiesGroups()
    entities.ParseFromString(raw.getvalue())
    await set_entities_groups(context, kbid, entities)<|MERGE_RESOLUTION|>--- conflicted
+++ resolved
@@ -40,13 +40,8 @@
 from nucliadb_protos.writer_pb2 import BrokerMessage
 
 
-<<<<<<< HEAD
-async def restore_kb_retried(context: ApplicationContext, msg: RestoreBackupRequest):
+async def restore_kb_task(context: ApplicationContext, msg: RestoreBackupRequest):
     kbid = msg.kb_id
-=======
-async def restore_kb_task(context: ApplicationContext, msg: RestoreBackupRequest):
-    kbid = msg.kbid
->>>>>>> 5696dd07
     backup_id = msg.backup_id
 
     retry_handler = TaskRetryHandler(
