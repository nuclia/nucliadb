// Copyright (C) 2021 Bosutech XXI S.L.
//
// nucliadb is offered under the AGPL v3.0 and as commercial software.
// For commercial licensing, contact us at info@nuclia.com.
//
// AGPL:
// This program is free software: you can redistribute it and/or modify
// it under the terms of the GNU Affero General Public License as
// published by the Free Software Foundation, either version 3 of the
// License, or (at your option) any later version.
//
// This program is distributed in the hope that it will be useful,
// but WITHOUT ANY WARRANTY; without even the implied warranty of
// MERCHANTABILITY or FITNESS FOR A PARTICULAR PURPOSE. See the
// GNU Affero General Public License for more details.
//
// You should have received a copy of the GNU Affero General Public License
// along with this program. If not, see <http://www.gnu.org/licenses/>.
//

pub mod grpc;
pub mod shards;

use tracing::debug;

use crate::{grpc_server::GrpcServer, Settings};

pub async fn run(settings: Settings) -> anyhow::Result<()> {
    let meta = settings.metadata.clone();

    let service = grpc::ApiServer::new(meta).into_service();
    let server = GrpcServer::new("localhost:10000").await?;
<<<<<<< HEAD
    debug!("Running Shards API at port {}", server.port()?);
=======
    debug!("Running API at port {}", server.port()?);
>>>>>>> 015c31de
    server.serve(service).await?;

    Ok(())
}<|MERGE_RESOLUTION|>--- conflicted
+++ resolved
@@ -30,11 +30,7 @@
 
     let service = grpc::ApiServer::new(meta).into_service();
     let server = GrpcServer::new("localhost:10000").await?;
-<<<<<<< HEAD
-    debug!("Running Shards API at port {}", server.port()?);
-=======
     debug!("Running API at port {}", server.port()?);
->>>>>>> 015c31de
     server.serve(service).await?;
 
     Ok(())
