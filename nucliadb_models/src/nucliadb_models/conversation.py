--- conflicted
+++ resolved
@@ -115,43 +115,9 @@
 
 
 class InputConversationField(BaseModel):
-<<<<<<< HEAD
-    messages: List[InputMessage] = []
-=======
     messages: List[InputMessage] = []
     extract_strategy: Optional[str] = Field(
         default=None,
         description="Id of the Nuclia extract strategy used at processing time. If not set, the default strategy was used. Extract strategies are defined at the learning configuration api.",
     )
-
-
-# Processing classes (Those used to sent to push endpoints)
-
-
-class PushMessageFormat(int, Enum):
-    PLAIN = 0
-    HTML = 1
-    MARKDOWN = 2
-    RST = 3
-    JSON = 4
-
-
-class PushMessageContent(BaseModel):
-    text: Optional[str] = None
-    format: PushMessageFormat
-    attachments: List[str] = []
-
-
-class PushMessage(BaseModel):
-    timestamp: Optional[datetime] = None
-    who: Optional[str] = None
-    to: List[str] = []
-    content: PushMessageContent
-    ident: str
-
-
-class PushConversation(BaseModel):
-    messages: List[PushMessage] = []
-    extract_strategy: Optional[str] = None
-    classification_labels: list[ClassificationLabel] = []
->>>>>>> 2b6763e4
+ 