--- conflicted
+++ resolved
@@ -214,14 +214,6 @@
     #[tracing::instrument(skip_all)]
     pub fn get_relations_edges(&self) -> NodeResult<EdgeList> {
         read_rw_lock(&self.relation_reader).get_edges()
-<<<<<<< HEAD
-    }
-
-    #[tracing::instrument(skip_all)]
-    pub fn get_relations_types(&self) -> NodeResult<TypeList> {
-        read_rw_lock(&self.relation_reader).get_node_types()
-=======
->>>>>>> 39b0fb68
     }
 
     #[measure(actor = "shard", metric = "new")]
