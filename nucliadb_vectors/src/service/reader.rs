--- conflicted
+++ resolved
@@ -74,42 +74,7 @@
         let metric = request_time::RequestTimeKey::vectors("count".to_string());
         metrics.record_request_time(metric, took);
         debug!("Ending at {took} ms");
-
-<<<<<<< HEAD
         Ok(no_nodes)
-=======
-        let indexet_slock = self.indexset.get_slock()?;
-        if vectorset.is_empty() {
-            debug!("Id for the vectorset is empty");
-            let index_slock = self.index.get_slock()?;
-            let no_nodes = self.index.no_nodes(&index_slock);
-            std::mem::drop(index_slock);
-
-            let metrics = metrics::get_metrics();
-            let took = time.elapsed().map(|i| i.as_secs_f64()).unwrap_or(f64::NAN);
-            let metric = request_time::RequestTimeKey::vectors("count".to_string());
-            metrics.record_request_time(metric, took);
-            debug!("Ending at {took} ms");
-
-            Ok(no_nodes)
-        } else if let Some(index) = self.indexset.get(vectorset, &indexet_slock)? {
-            debug!("Counting nodes for {vectorset}");
-            let lock = index.get_slock()?;
-            let no_nodes = index.no_nodes(&lock);
-            std::mem::drop(lock);
-
-            let metrics = metrics::get_metrics();
-            let took = time.elapsed().map(|i| i.as_secs_f64()).unwrap_or(f64::NAN);
-            let metric = request_time::RequestTimeKey::vectors("count".to_string());
-            metrics.record_request_time(metric, took);
-            debug!("Ending at {took} ms");
-
-            Ok(no_nodes)
-        } else {
-            debug!("There was not a set called {vectorset}");
-            Ok(0)
-        }
->>>>>>> f307c7cc
     }
 }
 impl ReaderChild for VectorReaderService {
