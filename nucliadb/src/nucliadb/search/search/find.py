--- conflicted
+++ resolved
@@ -123,11 +123,8 @@
         security=item.security,
         generative_model=generative_model,
         rephrase=item.rephrase,
-<<<<<<< HEAD
         hidden=item.show_hidden and None,
-=======
         rephrase_prompt=item.rephrase_prompt,
->>>>>>> 292bf3ef
     )
     with metrics.time("query_parse"):
         pb_query, incomplete_results, autofilters = await query_parser.parse()
@@ -239,11 +236,8 @@
         security=item.security,
         generative_model=generative_model,
         rephrase=item.rephrase,
-<<<<<<< HEAD
         hidden=item.show_hidden and None,
-=======
         rephrase_prompt=item.rephrase_prompt,
->>>>>>> 292bf3ef
     )
     search_request, incomplete_results, _ = await query_parser.parse()
 
