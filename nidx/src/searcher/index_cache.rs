--- conflicted
+++ resolved
@@ -24,11 +24,7 @@
 
 use anyhow::anyhow;
 use lru::LruCache;
-<<<<<<< HEAD
-=======
 use nidx_types::{OpenIndexMetadata, SegmentMetadata, Seq};
-use nidx_vector::config::VectorConfig;
->>>>>>> 4b04022d
 use nidx_vector::VectorSearcher;
 use serde::Deserialize;
 use tokio::sync::{Mutex, Semaphore};
@@ -122,7 +118,6 @@
             index_id: *id,
         };
 
-<<<<<<< HEAD
         let index_config = meta.index.config()?;
         let searcher = match index_config.kind() {
             IndexKind::Text => {
@@ -132,7 +127,7 @@
                 todo!()
             }
             IndexKind::Vector => {
-                IndexSearcher::Vector(VectorSearcher::open(index_config.try_into().unwrap(), operations)?)
+                IndexSearcher::Vector(VectorSearcher::open(index_config.try_into().unwrap(), open_index)?)
             }
             IndexKind::Relation => {
                 todo!()
@@ -140,9 +135,6 @@
         };
 
         Ok(Arc::new(searcher))
-=======
-        Ok(Arc::new(IndexSearcher::Vector(VectorSearcher::open(VectorConfig::default(), open_index)?)))
->>>>>>> 4b04022d
     }
 }
 
