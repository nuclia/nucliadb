// Copyright (C) 2021 Bosutech XXI S.L.
//
// nucliadb is offered under the AGPL v3.0 and as commercial software.
// For commercial licensing, contact us at info@nuclia.com.
//
// AGPL:
// This program is free software: you can redistribute it and/or modify
// it under the terms of the GNU Affero General Public License as
// published by the Free Software Foundation, either version 3 of the
// License, or (at your option) any later version.
//
// This program is distributed in the hope that it will be useful,
// but WITHOUT ANY WARRANTY; without even the implied warranty of
// MERCHANTABILITY or FITNESS FOR A PARTICULAR PURPOSE. See the
// GNU Affero General Public License for more details.
//
// You should have received a copy of the GNU Affero General Public License
// along with this program. If not, see <http://www.gnu.org/licenses/>.
//
use std::time::Instant;

use nucliadb_core::metrics::middleware::MetricsLayer;
use nucliadb_core::protos::node_reader_server::NodeReaderServer;
use nucliadb_core::tracing::*;
use nucliadb_core::{tmp_workspace, NodeResult};
use nucliadb_node::env;
use nucliadb_node::http_server::{run_http_metrics_server, MetricsServerOptions};
use nucliadb_node::reader::grpc_driver::NodeReaderGRPCDriver;
use nucliadb_node::reader::NodeReaderService;
use nucliadb_node::telemetry::init_telemetry;
use tokio::signal::unix::SignalKind;
use tokio::signal::{ctrl_c, unix};
use tonic::transport::Server;

type GrpcServer = NodeReaderServer<NodeReaderGRPCDriver>;

#[tokio::main]
async fn main() -> Result<(), Box<dyn std::error::Error>> {
    eprintln!("NucliaDB Reader Node starting...");
    let shards_path = env::shards_path();
    let tmp_workspace = tmp_workspace::path();
    if !shards_path.exists() {
        std::fs::create_dir_all(shards_path)?;
    }
    if !tmp_workspace.exists() {
        std::fs::create_dir_all(tmp_workspace)?;
    }

    let _guard = init_telemetry()?;
    let start_bootstrap = Instant::now();
    let mut node_reader_service = NodeReaderService::new();

<<<<<<< HEAD
    let shards_path = env::shards_path();

    if !shards_path.exists() {
        std::fs::create_dir_all(shards_path)?;
    }
=======
>>>>>>> 24ea2718
    if !env::lazy_loading() {
        node_reader_service.load_shards()?;
    }

    let grpc_driver = NodeReaderGRPCDriver::from(node_reader_service);
    let _grpc_task = tokio::spawn(start_grpc_service(grpc_driver));
    let metrics_task = tokio::spawn(run_http_metrics_server(MetricsServerOptions {
        default_http_port: 3031,
    }));

    info!("Bootstrap complete in: {:?}", start_bootstrap.elapsed());
    eprintln!("Running");

    wait_for_sigkill().await?;
    info!("Shutting down NucliaDB Reader Node...");
    // wait some time to handle latest gRPC calls
    tokio::time::sleep(env::shutdown_delay()).await;
    metrics_task.abort();
    let _ = metrics_task.await;

    Ok(())
}

async fn wait_for_sigkill() -> NodeResult<()> {
    let mut sigterm = unix::signal(SignalKind::terminate())?;
    let mut sigquit = unix::signal(SignalKind::quit())?;

    tokio::select! {
        _ = sigterm.recv() => println!("Terminating on SIGTERM"),
        _ = sigquit.recv() => println!("Terminating on SIGQUIT"),
        _ = ctrl_c() => println!("Terminating on ctrl-c"),
    }

    Ok(())
}

pub async fn start_grpc_service(grpc_driver: NodeReaderGRPCDriver) {
    let addr = env::reader_listen_address();

    info!("Reader listening for gRPC requests at: {:?}", addr);

    let metrics_middleware = MetricsLayer::default();

    let (mut health_reporter, health_service) = tonic_health::server::health_reporter();
    health_reporter.set_serving::<GrpcServer>().await;

    Server::builder()
        .layer(metrics_middleware)
        .add_service(health_service)
        .add_service(GrpcServer::new(grpc_driver))
        .serve(addr)
        .await
        .expect("Error starting gRPC reader");
}<|MERGE_RESOLUTION|>--- conflicted
+++ resolved
@@ -49,15 +49,11 @@
     let _guard = init_telemetry()?;
     let start_bootstrap = Instant::now();
     let mut node_reader_service = NodeReaderService::new();
-
-<<<<<<< HEAD
     let shards_path = env::shards_path();
 
     if !shards_path.exists() {
         std::fs::create_dir_all(shards_path)?;
     }
-=======
->>>>>>> 24ea2718
     if !env::lazy_loading() {
         node_reader_service.load_shards()?;
     }
