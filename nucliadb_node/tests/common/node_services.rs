--- conflicted
+++ resolved
@@ -189,17 +189,7 @@
             lifecycle::initialize_writer(settings.clone()).expect("Writer initialization has failed");
             let merger = lifecycle::initialize_merger(Arc::clone(&shards_cache), settings.clone());
             // ignore merger init errors as initialize twice will report an error
-<<<<<<< HEAD
-            if merger.as_ref().is_err_and(|error| {
-                error.is::<MergerError>()
-                    && matches!(
-                        *error.downcast_ref::<MergerError>().unwrap(),
-                        MergerError::GlobalMergerAlreadyInstalled
-                    )
-            }) {
-=======
             if merger.as_ref().is_err_and(|error| matches!(*error, MergerError::GlobalMergerAlreadyInstalled)) {
->>>>>>> 39b0fb68
                 // ignore
             } else {
                 merger.expect("Merger initialization has failed");
