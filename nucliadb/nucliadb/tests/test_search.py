--- conflicted
+++ resolved
@@ -584,7 +584,6 @@
 
 
 @pytest.mark.asyncio
-<<<<<<< HEAD
 async def test_search_pre_processes_query(
     nucliadb_reader: AsyncClient,
     nucliadb_writer: AsyncClient,
@@ -651,7 +650,8 @@
 )
 def test_pre_process_query(user_query, processed_query):
     assert pre_process_query(user_query) == processed_query
-=======
+
+@pytest.mark.asyncio
 async def test_search_ordering_most_relevant_results(
     nucliadb_reader: AsyncClient,
     nucliadb_writer: AsyncClient,
@@ -964,5 +964,4 @@
             "sort": "title",
         },
     )
-    assert resp.status_code == 422
->>>>>>> dadd89b4
+    assert resp.status_code == 422