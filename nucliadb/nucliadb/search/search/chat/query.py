--- conflicted
+++ resolved
@@ -77,16 +77,9 @@
     answer_generator: AsyncIterator[bytes],
     chat_request: ChatRequest,
 ):
-<<<<<<< HEAD
-    if ChatOptions.PARAGRAPHS in chat_request.features:
-        bytes_results = base64.b64encode(results.json().encode())
-        yield len(bytes_results).to_bytes(length=4, byteorder="big", signed=False)
-        yield bytes_results
-=======
     bytes_results = base64.b64encode(results.json().encode())
     yield len(bytes_results).to_bytes(length=4, byteorder="big", signed=False)
     yield bytes_results
->>>>>>> ebaba5a4
 
     start_time = time()
     answer = []
@@ -189,7 +182,6 @@
 
     if len(find_results.resources) == 0:
         answer_stream = generate_answer(
-<<<<<<< HEAD
             user_query=user_query,
             rephrased_query=rephrased_query,
             results=find_results,
@@ -197,18 +189,7 @@
             user_id=user_id,
             client_type=client_type,
             origin=origin,
-            predict=None,
-=======
-            user_query,
-            user_context,
-            rephrased_query,
-            find_results,
-            kbid,
-            user_id,
-            client_type,
-            origin,
             predict=predict,
->>>>>>> ebaba5a4
             answer_generator=not_enough_context_generator(),
             chat_request=chat_request,
             chat_context=user_context,
