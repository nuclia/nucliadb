# Copyright (C) 2021 Bosutech XXI S.L.
#
# nucliadb is offered under the AGPL v3.0 and as commercial software.
# For commercial licensing, contact us at info@nuclia.com.
#
# AGPL:
# This program is free software: you can redistribute it and/or modify
# it under the terms of the GNU Affero General Public License as
# published by the Free Software Foundation, either version 3 of the
# License, or (at your option) any later version.
#
# This program is distributed in the hope that it will be useful,
# but WITHOUT ANY WARRANTY; without even the implied warranty of
# MERCHANTABILITY or FITNESS FOR A PARTICULAR PURPOSE. See the
# GNU Affero General Public License for more details.
#
# You should have received a copy of the GNU Affero General Public License
# along with this program. If not, see <http://www.gnu.org/licenses/>.
#
from __future__ import annotations

import asyncio
import logging
from collections import defaultdict
from concurrent.futures import ThreadPoolExecutor
from functools import partial
from typing import TYPE_CHECKING, Any, Optional, Sequence, Type

from nucliadb.common import datamanagers
from nucliadb.common.datamanagers.resources import KB_RESOURCE_SLUG
from nucliadb.common.ids import FIELD_TYPE_PB_TO_STR, FieldId
from nucliadb.common.maindb.driver import Transaction
from nucliadb.ingest.fields.base import Field
from nucliadb.ingest.fields.conversation import Conversation
from nucliadb.ingest.fields.file import File
from nucliadb.ingest.fields.generic import VALID_GENERIC_FIELDS, Generic
from nucliadb.ingest.fields.link import Link
from nucliadb.ingest.fields.text import Text
from nucliadb.ingest.orm.brain import FilePagePositions, ResourceBrain
from nucliadb.ingest.orm.metrics import processor_observer
from nucliadb_models import content_types
from nucliadb_models.common import CloudLink
from nucliadb_models.content_types import GENERIC_MIME_TYPE
from nucliadb_protos import utils_pb2, writer_pb2
from nucliadb_protos.resources_pb2 import AllFieldIDs as PBAllFieldIDs
from nucliadb_protos.resources_pb2 import (
    Basic,
    CloudFile,
    ExtractedTextWrapper,
    ExtractedVectorsWrapper,
    FieldClassifications,
    FieldComputedMetadataWrapper,
    FieldFile,
    FieldID,
    FieldQuestionAnswerWrapper,
    FieldText,
    FieldType,
    FileExtractedData,
    LargeComputedMetadataWrapper,
    LinkExtractedData,
    Metadata,
    Paragraph,
)
from nucliadb_protos.resources_pb2 import Basic as PBBasic
from nucliadb_protos.resources_pb2 import Conversation as PBConversation
from nucliadb_protos.resources_pb2 import Extra as PBExtra
from nucliadb_protos.resources_pb2 import Metadata as PBMetadata
from nucliadb_protos.resources_pb2 import Origin as PBOrigin
from nucliadb_protos.resources_pb2 import Relations as PBRelations
from nucliadb_protos.utils_pb2 import Relation as PBRelation
from nucliadb_protos.writer_pb2 import BrokerMessage
from nucliadb_utils.storages.storage import Storage

if TYPE_CHECKING:  # pragma: no cover
    from nucliadb.ingest.orm.knowledgebox import KnowledgeBox

logger = logging.getLogger(__name__)

KB_FIELDS: dict[int, Type] = {
    FieldType.TEXT: Text,
    FieldType.FILE: File,
    FieldType.LINK: Link,
    FieldType.GENERIC: Generic,
    FieldType.CONVERSATION: Conversation,
}

_executor = ThreadPoolExecutor(10)


PB_TEXT_FORMAT_TO_MIMETYPE = {
    FieldText.Format.PLAIN: "text/plain",
    FieldText.Format.HTML: "text/html",
    FieldText.Format.RST: "text/x-rst",
    FieldText.Format.MARKDOWN: "text/markdown",
    FieldText.Format.JSON: "application/json",
    FieldText.Format.KEEP_MARKDOWN: "text/markdown",
    FieldText.Format.JSONL: "application/x-ndjson",
    FieldText.Format.PLAIN_BLANKLINE_SPLIT: "text/plain+blankline",
}

BASIC_IMMUTABLE_FIELDS = ("icon",)


class Resource:
    def __init__(
        self,
        txn: Transaction,
        storage: Storage,
        kb: KnowledgeBox,
        uuid: str,
        basic: Optional[PBBasic] = None,
        disable_vectors: bool = True,
    ):
        self.fields: dict[tuple[FieldType.ValueType, str], Field] = {}
        self.conversations: dict[int, PBConversation] = {}
        self.relations: Optional[PBRelations] = None
        self.all_fields_keys: Optional[list[tuple[FieldType.ValueType, str]]] = None
        self.origin: Optional[PBOrigin] = None
        self.extra: Optional[PBExtra] = None
        self.security: Optional[utils_pb2.Security] = None
        self.modified: bool = False
        self._indexer: Optional[ResourceBrain] = None
        self._modified_extracted_text: list[FieldID] = []

        self.txn = txn
        self.storage = storage
        self.kb = kb
        self.uuid = uuid
        self.basic = basic
        self.disable_vectors = disable_vectors
        self._previous_status: Optional[Metadata.Status.ValueType] = None

    @property
    def indexer(self) -> ResourceBrain:
        if self._indexer is None:
            self._indexer = ResourceBrain(rid=self.uuid)
        return self._indexer

    def replace_indexer(self, indexer: ResourceBrain) -> None:
        self._indexer = indexer

    async def set_slug(self):
        basic = await self.get_basic()
        new_key = KB_RESOURCE_SLUG.format(kbid=self.kb.kbid, slug=basic.slug)
        await self.txn.set(new_key, self.uuid.encode())

    # Basic
    async def get_basic(self) -> Optional[PBBasic]:
        if self.basic is None:
            basic = await datamanagers.resources.get_basic(self.txn, kbid=self.kb.kbid, rid=self.uuid)
            self.basic = basic if basic is not None else PBBasic()
        return self.basic

    def set_processing_status(self, current_basic: PBBasic, basic_in_payload: PBBasic):
        self._previous_status = current_basic.metadata.status
        if basic_in_payload.HasField("metadata") and basic_in_payload.metadata.useful:
            current_basic.metadata.status = basic_in_payload.metadata.status

    @processor_observer.wrap({"type": "set_basic"})
    async def set_basic(
        self,
        payload: PBBasic,
        deleted_fields: Optional[list[FieldID]] = None,
    ):
        await self.get_basic()

        if self.basic is None:
            self.basic = payload

        elif self.basic != payload:
            for field in BASIC_IMMUTABLE_FIELDS:
                # Immutable basic fields that are already set are cleared
                # from the payload so that they are not overwritten
                if getattr(self.basic, field, "") != "":
                    payload.ClearField(field)  # type: ignore

            self.basic.MergeFrom(payload)

            self.set_processing_status(self.basic, payload)

            # We force the usermetadata classification to be the one defined
            if payload.HasField("usermetadata"):
                self.basic.usermetadata.CopyFrom(payload.usermetadata)

            if len(payload.fieldmetadata):
                # keep only the last fieldmetadata item for each field. API
                # users are responsible to manage fieldmetadata properly
                fields = []
                positions = {}
                for i, fieldmetadata in enumerate(self.basic.fieldmetadata):
                    field_id = self.generate_field_id(fieldmetadata.field)
                    if field_id not in fields:
                        fields.append(field_id)
                    positions[field_id] = i

                updated = [self.basic.fieldmetadata[positions[field]] for field in fields]

                del self.basic.fieldmetadata[:]
                self.basic.fieldmetadata.extend(updated)

                # All modified field metadata should be indexed
                # TODO: could be improved to only index the diff
                for user_field_metadata in self.basic.fieldmetadata:
                    field_id = self.generate_field_id(fieldmetadata.field)
                    field_obj = await self.get_field(
                        fieldmetadata.field.field, fieldmetadata.field.field_type
                    )
                    field_metadata = await field_obj.get_field_metadata()
                    if field_metadata is not None:
                        page_positions: Optional[FilePagePositions] = None
                        if isinstance(field_obj, File):
                            page_positions = await get_file_page_positions(field_obj)

                        self.indexer.apply_field_metadata(
                            field_id,
                            field_metadata,
                            page_positions=page_positions,
                            extracted_text=await field_obj.get_extracted_text(),
                            basic_user_field_metadata=user_field_metadata,
                            replace_field=True,
                        )

        # Some basic fields are computed off field metadata.
        # This means we need to recompute upon field deletions.
        if deleted_fields is not None and len(deleted_fields) > 0:
            remove_field_classifications(self.basic, deleted_fields=deleted_fields)

        await datamanagers.resources.set_basic(
            self.txn, kbid=self.kb.kbid, rid=self.uuid, basic=self.basic
        )
        self.modified = True

    # Origin
    async def get_origin(self) -> Optional[PBOrigin]:
        if self.origin is None:
            origin = await datamanagers.resources.get_origin(self.txn, kbid=self.kb.kbid, rid=self.uuid)
            self.origin = origin
        return self.origin

    async def set_origin(self, payload: PBOrigin):
        await datamanagers.resources.set_origin(
            self.txn, kbid=self.kb.kbid, rid=self.uuid, origin=payload
        )
        self.modified = True
        self.origin = payload

    # Extra
    async def get_extra(self) -> Optional[PBExtra]:
        if self.extra is None:
            extra = await datamanagers.resources.get_extra(self.txn, kbid=self.kb.kbid, rid=self.uuid)
            self.extra = extra
        return self.extra

    async def set_extra(self, payload: PBExtra):
        await datamanagers.resources.set_extra(self.txn, kbid=self.kb.kbid, rid=self.uuid, extra=payload)
        self.modified = True
        self.extra = payload

    # Security
    async def get_security(self) -> Optional[utils_pb2.Security]:
        if self.security is None:
            security = await datamanagers.resources.get_security(
                self.txn, kbid=self.kb.kbid, rid=self.uuid
            )
            self.security = security
        return self.security

    async def set_security(self, payload: utils_pb2.Security) -> None:
        await datamanagers.resources.set_security(
            self.txn, kbid=self.kb.kbid, rid=self.uuid, security=payload
        )
        self.modified = True
        self.security = payload

    # Relations
    async def get_relations(self) -> Optional[PBRelations]:
        if self.relations is None:
            relations = await datamanagers.resources.get_relations(
                self.txn, kbid=self.kb.kbid, rid=self.uuid
            )
            self.relations = relations
        return self.relations

    async def set_relations(self, payload: list[PBRelation]):
        relations = PBRelations()
        for relation in payload:
            relations.relations.append(relation)
        await datamanagers.resources.set_relations(
            self.txn, kbid=self.kb.kbid, rid=self.uuid, relations=relations
        )
        self.modified = True
        self.relations = relations

    @processor_observer.wrap({"type": "generate_index_message"})
    async def generate_index_message(self, reindex: bool = False) -> ResourceBrain:
        brain = ResourceBrain(rid=self.uuid)
        origin = await self.get_origin()
        basic = await self.get_basic()
        if basic is not None:
            brain.set_resource_metadata(basic, origin)
        await self.compute_security(brain)
        await self.compute_global_tags(brain)
        fields = await self.get_fields(force=True)
        for (type_id, field_id), field in fields.items():
            fieldid = FieldID(field_type=type_id, field=field_id)
            await self.compute_global_text_field(fieldid, brain)

            field_metadata = await field.get_field_metadata()
            field_key = self.generate_field_id(fieldid)
            if field_metadata is not None:
                page_positions: Optional[FilePagePositions] = None
                if type_id == FieldType.FILE and isinstance(field, File):
                    page_positions = await get_file_page_positions(field)

                user_field_metadata = None
                if basic is not None:
                    user_field_metadata = next(
                        (
                            fm
                            for fm in basic.fieldmetadata
                            if fm.field.field == field_id and fm.field.field_type == type_id
                        ),
                        None,
                    )
                brain.apply_field_metadata(
                    field_key,
                    field_metadata,
                    page_positions=page_positions,
                    extracted_text=await field.get_extracted_text(),
                    basic_user_field_metadata=user_field_metadata,
                    replace_field=reindex,
                )

            if self.disable_vectors is False:
                vectorset_configs = []
                async for vectorset_id, vectorset_config in datamanagers.vectorsets.iter(
                    self.txn, kbid=self.kb.kbid
                ):
                    vectorset_configs.append(vectorset_config)

                for vectorset_config in vectorset_configs:
                    vo = await field.get_vectors(
                        vectorset=vectorset_config.vectorset_id,
                        storage_key_kind=vectorset_config.storage_key_kind,
                    )
                    if vo is not None:
                        dimension = vectorset_config.vectorset_index_config.vector_dimension
                        brain.apply_field_vectors(
                            field_key,
                            vo,
                            vectorset=vectorset_config.vectorset_id,
                            vector_dimension=dimension,
                            replace_field=reindex,
                        )
        return brain

    # Fields
    async def get_fields(self, force: bool = False) -> dict[tuple[FieldType.ValueType, str], Field]:
        # Get all fields
        for type, field in await self.get_fields_ids(force=force):
            if (type, field) not in self.fields:
                self.fields[(type, field)] = await self.get_field(field, type)
        return self.fields

    async def _inner_get_fields_ids(self) -> list[tuple[FieldType.ValueType, str]]:
        # Use a set to make sure we don't have duplicate field ids
        result = set()
        all_fields = await self.get_all_field_ids(for_update=False)
        if all_fields is not None:
            for f in all_fields.fields:
                result.add((f.field_type, f.field))
        # We make sure that title and summary are set to be added
        basic = await self.get_basic()
        if basic is not None:
            for generic in VALID_GENERIC_FIELDS:
                append = True
                if generic == "title" and basic.title == "":
                    append = False
                elif generic == "summary" and basic.summary == "":
                    append = False
                if append:
                    result.add((FieldType.GENERIC, generic))
        return list(result)

    async def get_fields_ids(self, force: bool = False) -> list[tuple[FieldType.ValueType, str]]:
        """
        Get all ids of the fields of the resource and cache them.
        """
        # Get all fields
        if self.all_fields_keys is None or force is True:
            self.all_fields_keys = await self._inner_get_fields_ids()
        return self.all_fields_keys

    async def get_field(self, key: str, type: FieldType.ValueType, load: bool = True):
        field = (type, key)
        if field not in self.fields:
            field_obj: Field = KB_FIELDS[type](id=key, resource=self)
            if load:
                await field_obj.get_value()
            self.fields[field] = field_obj
        return self.fields[field]

    async def set_field(self, type: FieldType.ValueType, key: str, payload: Any):
        field = (type, key)
        if field not in self.fields:
            field_obj: Field = KB_FIELDS[type](id=key, resource=self)
            self.fields[field] = field_obj
        else:
            field_obj = self.fields[field]
        await field_obj.set_value(payload)
        if self.all_fields_keys is None:
            self.all_fields_keys = []
        self.all_fields_keys.append(field)
        self.modified = True
        return field_obj

    async def delete_field(self, type: FieldType.ValueType, key: str):
        field = (type, key)
        if field in self.fields:
            field_obj = self.fields[field]
            del self.fields[field]
        else:
            field_obj = KB_FIELDS[type](id=key, resource=self)

        if self.all_fields_keys is not None:
            if field in self.all_fields_keys:
                self.all_fields_keys.remove(field)

        field_key = self.generate_field_id(FieldID(field_type=type, field=key))

        metadata = await field_obj.get_field_metadata()
        if metadata is not None:
            self.indexer.delete_field(field_key=field_key)

        await field_obj.delete()

    def has_field(self, type: FieldType.ValueType, field: str) -> bool:
        return (type, field) in self.fields

    async def get_all_field_ids(self, *, for_update: bool) -> Optional[PBAllFieldIDs]:
        return await datamanagers.resources.get_all_field_ids(
            self.txn, kbid=self.kb.kbid, rid=self.uuid, for_update=for_update
        )

    async def set_all_field_ids(self, all_fields: PBAllFieldIDs):
        return await datamanagers.resources.set_all_field_ids(
            self.txn, kbid=self.kb.kbid, rid=self.uuid, allfields=all_fields
        )

    async def update_all_field_ids(
        self,
        *,
        updated: Optional[list[FieldID]] = None,
        deleted: Optional[list[FieldID]] = None,
        errors: Optional[list[writer_pb2.Error]] = None,
    ):
        needs_update = False
        all_fields = await self.get_all_field_ids(for_update=True)
        if all_fields is None:
            needs_update = True
            all_fields = PBAllFieldIDs()

        for field in updated or []:
            if field not in all_fields.fields:
                all_fields.fields.append(field)
                needs_update = True

        for error in errors or []:
            field_id = FieldID(field_type=error.field_type, field=error.field)
            if field_id not in all_fields.fields:
                all_fields.fields.append(field_id)
                needs_update = True

        for field in deleted or []:
            if field in all_fields.fields:
                all_fields.fields.remove(field)
                needs_update = True

        if needs_update:
            await self.set_all_field_ids(all_fields)

    @processor_observer.wrap({"type": "apply_fields"})
    async def apply_fields(self, message: BrokerMessage):
        message_updated_fields = []
        for field, text in message.texts.items():
            fid = FieldID(field_type=FieldType.TEXT, field=field)
            await self.set_field(fid.field_type, fid.field, text)
            message_updated_fields.append(fid)

        for field, link in message.links.items():
            fid = FieldID(field_type=FieldType.LINK, field=field)
            await self.set_field(fid.field_type, fid.field, link)
            message_updated_fields.append(fid)

        for field, file in message.files.items():
            fid = FieldID(field_type=FieldType.FILE, field=field)
            await self.set_field(fid.field_type, fid.field, file)
            message_updated_fields.append(fid)

        for field, conversation in message.conversations.items():
            fid = FieldID(field_type=FieldType.CONVERSATION, field=field)
            await self.set_field(fid.field_type, fid.field, conversation)
            message_updated_fields.append(fid)

        for fieldid in message.delete_fields:
            await self.delete_field(fieldid.field_type, fieldid.field)

        if len(message_updated_fields) or len(message.delete_fields) or len(message.errors):
            await self.update_all_field_ids(
                updated=message_updated_fields,
                deleted=message.delete_fields,  # type: ignore
                errors=message.errors,  # type: ignore
            )

    @processor_observer.wrap({"type": "apply_fields_status"})
    async def apply_fields_status(self, message: BrokerMessage, updated_fields: list[FieldID]):
        # Dictionary of all errors per field (we may have several due to DA tasks)
        errors_by_field: dict[tuple[FieldType.ValueType, str], list[writer_pb2.Error]] = defaultdict(
            list
        )

        # Make sure if a file is updated without errors, it ends up in errors_by_field
        for field_id in updated_fields:
            errors_by_field[(field_id.field_type, field_id.field)] = []
        for fs in message.field_statuses:
            errors_by_field[(fs.id.field_type, fs.id.field)] = []

<<<<<<< HEAD
=======
        for error in message.errors:
            errors_by_field[(error.field_type, error.field)].append(error)

        # If this message comes from the processor (not a DA worker), we clear all previous errors
        # TODO: When generated_by is populated with DA tasks by processor, remove only related errors
        from_processor = any((x.WhichOneof("generator") == "processor" for x in message.generated_by))

        for (field_type, field), errors in errors_by_field.items():
            field_obj = await self.get_field(field, field_type, load=False)
            if from_processor:
                status = writer_pb2.FieldStatus()
            else:
                status = await field_obj.get_status() or writer_pb2.FieldStatus()

            for error in errors:
                field_error = writer_pb2.FieldError(
                    source_error=error,
                )
                field_error.created.GetCurrentTime()
                status.errors.append(field_error)

            # We infer the status for processor messages
            if message.source == BrokerMessage.MessageSource.PROCESSOR:
                if len(errors) > 0:
                    status.status = writer_pb2.FieldStatus.Status.ERROR
                else:
                    status.status = writer_pb2.FieldStatus.Status.PROCESSED
            else:
                field_status = next(
                    (
                        fs.status
                        for fs in message.field_statuses
                        if fs.id.field_type == field_type and fs.id.field == field
                    ),
                    None,
                )
                if field_status:
                    status.status = field_status

            await field_obj.set_status(status)

    async def update_status(self):
        field_ids = await self.get_all_field_ids(for_update=False)
        field_statuses = await datamanagers.fields.get_statuses(
            self.txn, kbid=self.kb.kbid, rid=self.uuid, fields=field_ids.fields
        )
        # If any field is processing -> PENDING
        if any((f.status == writer_pb2.FieldStatus.Status.PENDING for f in field_statuses)):
            self.basic.metadata.status = PBMetadata.Status.PENDING
        # If we have any non-DA error -> ERROR
        elif any(
            (
                f.status == writer_pb2.FieldStatus.Status.ERROR
                and any(
                    (
                        e.source_error.code != writer_pb2.Error.ErrorCode.DATAAUGMENTATION
                        for e in f.errors
                    )
                )
                for f in field_statuses
            )
        ):
            self.basic.metadata.status = PBMetadata.Status.ERROR
        # Otherwise (everything processed or we only have DA errors) -> PROCESSED
        else:
            self.basic.metadata.status = PBMetadata.Status.PROCESSED

    @processor_observer.wrap({"type": "apply_extracted"})
    async def apply_extracted(self, message: BrokerMessage):
        errors = False
        field_obj: Field
>>>>>>> 531a7c55
        for error in message.errors:
            errors_by_field[(error.field_type, error.field)].append(error)

        # If this message comes from the processor (not a DA worker), we clear all previous errors
        # TODO: When generated_by is populated with DA tasks by processor, remove only related errors
        from_processor = any((x.WhichOneof("generator") == "processor" for x in message.generated_by))

        for (field_type, field), errors in errors_by_field.items():
            field_obj = await self.get_field(field, field_type, load=False)
            if from_processor:
                # Create a new field status to clear all errors
                status = writer_pb2.FieldStatus()
            else:
                status = await field_obj.get_status() or writer_pb2.FieldStatus()

            for error in errors:
                field_error = writer_pb2.FieldError(
                    source_error=error,
                )
                field_error.created.GetCurrentTime()
                status.errors.append(field_error)

            # We infer the status for processor messages
            if message.source == BrokerMessage.MessageSource.PROCESSOR:
                if len(status.errors) > 0:
                    status.status = writer_pb2.FieldStatus.Status.ERROR
                else:
                    status.status = writer_pb2.FieldStatus.Status.PROCESSED
            else:
                field_status = next(
                    (
                        fs.status
                        for fs in message.field_statuses
                        if fs.id.field_type == field_type and fs.id.field == field
                    ),
                    None,
                )
                if field_status:
                    status.status = field_status
                # If the field was not found and the message comes from the writer, this implicitly sets the
                # status to the default value, which is PROCESSING. This covers the case of new field creation.

            await field_obj.set_status(status)

    async def update_status(self):
        field_ids = await self.get_all_field_ids(for_update=False)
        if field_ids is None:
            return
        field_statuses = await datamanagers.fields.get_statuses(
            self.txn, kbid=self.kb.kbid, rid=self.uuid, fields=field_ids.fields
        )

        # If any field is processing -> PENDING
        if any((f.status == writer_pb2.FieldStatus.Status.PENDING for f in field_statuses)):
            self.basic.metadata.status = PBMetadata.Status.PENDING
        # If we have any non-DA error -> ERROR
        elif any(
            (
                f.status == writer_pb2.FieldStatus.Status.ERROR
                and any(
                    (
                        e.source_error.code != writer_pb2.Error.ErrorCode.DATAAUGMENTATION
                        for e in f.errors
                    )
                )
                for f in field_statuses
            )
        ):
            self.basic.metadata.status = PBMetadata.Status.ERROR
        # Otherwise (everything processed or we only have DA errors) -> PROCESSED
        else:
            self.basic.metadata.status = PBMetadata.Status.PROCESSED

    @processor_observer.wrap({"type": "apply_extracted"})
    async def apply_extracted(self, message: BrokerMessage):
        await self.get_basic()
        if self.basic is None:
            raise KeyError("Resource Not Found")

        previous_basic = Basic()
        previous_basic.CopyFrom(self.basic)

        maybe_update_basic_icon(self.basic, get_text_field_mimetype(message))

        for question_answers in message.question_answers:
            await self._apply_question_answers(question_answers)

        for extracted_text in message.extracted_text:
            await self._apply_extracted_text(extracted_text)

<<<<<<< HEAD
        # Update field and resource status depending on processing results
        await self.apply_fields_status(message, self._modified_extracted_text)
        await self.update_status()
=======
        # TODO: Update field and resource status depending on processing results
        await self.apply_fields_status(message, self._modified_extracted_text)
        # await self.update_status()
>>>>>>> 531a7c55

        extracted_languages = []

        for link_extracted_data in message.link_extracted_data:
            await self._apply_link_extracted_data(link_extracted_data)
            await self.maybe_update_resource_title_from_link(link_extracted_data)
            extracted_languages.append(link_extracted_data.language)

        for file_extracted_data in message.file_extracted_data:
            await self._apply_file_extracted_data(file_extracted_data)
            extracted_languages.append(file_extracted_data.language)

        await self.maybe_update_resource_title_from_file_extracted_data(message)

        # Metadata should go first
        for field_metadata in message.field_metadata:
            await self._apply_field_computed_metadata(field_metadata)
            extracted_languages.extend(extract_field_metadata_languages(field_metadata))

        update_basic_languages(self.basic, extracted_languages)

        # Upload to binary storage
        # Vector indexing
        if self.disable_vectors is False:
            await self._apply_extracted_vectors(message.field_vectors)

        # Only uploading to binary storage
        for field_large_metadata in message.field_large_metadata:
            await self._apply_field_large_metadata(field_large_metadata)

        for relation in message.relations:
            self.indexer.brain.relations.append(relation)
        await self.set_relations(message.relations)  # type: ignore

        # Basic proto may have been modified in some apply functions but we only
        # want to set it once
        if self.basic != previous_basic:
            await self.set_basic(self.basic)

    async def _apply_extracted_text(self, extracted_text: ExtractedTextWrapper):
        field_obj = await self.get_field(
            extracted_text.field.field, extracted_text.field.field_type, load=False
        )
        await field_obj.set_extracted_text(extracted_text)
        self._modified_extracted_text.append(
            extracted_text.field,
        )

    async def _apply_question_answers(self, question_answers: FieldQuestionAnswerWrapper):
        field = question_answers.field
        field_obj = await self.get_field(field.field, field.field_type, load=False)
        await field_obj.set_question_answers(question_answers)

    async def _apply_link_extracted_data(self, link_extracted_data: LinkExtractedData):
        assert self.basic is not None
        field_link: Link = await self.get_field(
            link_extracted_data.field,
            FieldType.LINK,
            load=False,
        )
        maybe_update_basic_thumbnail(self.basic, link_extracted_data.link_thumbnail)

        await field_link.set_link_extracted_data(link_extracted_data)

        maybe_update_basic_icon(self.basic, "application/stf-link")

        maybe_update_basic_summary(self.basic, link_extracted_data.description)

    async def maybe_update_resource_title_from_link(self, link_extracted_data: LinkExtractedData):
        """
        When parsing link extracted data, we want to replace the resource title for the first link
        that gets processed and has a title, and only if the current title is a URL, which we take
        as a hint that the title was not set by the user.
        """
        assert self.basic is not None
        if not link_extracted_data.title:
            return
        if not (self.basic.title.startswith("http") or self.basic.title == ""):
            return
        title = link_extracted_data.title
        await self.update_resource_title(title)

    async def update_resource_title(self, computed_title: str) -> None:
        assert self.basic is not None
        self.basic.title = computed_title
        # Extracted text
        field = await self.get_field("title", FieldType.GENERIC, load=False)
        etw = ExtractedTextWrapper()
        etw.body.text = computed_title
        await field.set_extracted_text(etw)

        # Field computed metadata
        fcmw = FieldComputedMetadataWrapper()
        fcmw.field.field = "title"
        fcmw.field.field_type = FieldType.GENERIC

        # Merge with any existing field computed metadata
        fcm = await field.get_field_metadata(force=True)
        if fcm is not None:
            fcmw.metadata.CopyFrom(fcm)
        fcmw.metadata.metadata.ClearField("paragraphs")
        paragraph = Paragraph(start=0, end=len(computed_title), kind=Paragraph.TypeParagraph.TITLE)
        fcmw.metadata.metadata.paragraphs.append(paragraph)

        await field.set_field_metadata(fcmw)

    async def _apply_file_extracted_data(self, file_extracted_data: FileExtractedData):
        assert self.basic is not None
        field_file: File = await self.get_field(
            file_extracted_data.field,
            FieldType.FILE,
            load=False,
        )
        # uri can change after extraction
        await field_file.set_file_extracted_data(file_extracted_data)
        maybe_update_basic_icon(self.basic, file_extracted_data.icon)
        maybe_update_basic_thumbnail(self.basic, file_extracted_data.file_thumbnail)

    async def _should_update_resource_title_from_file_metadata(self) -> bool:
        """
        We only want to update resource title from file metadata if the title is empty,
        equal to the resource uuid or equal to any of the file filenames in the resource.
        """
        basic = await self.get_basic()
        if basic is None:
            return True
        current_title = basic.title
        if current_title == "":
            # If the title is empty, we should update it
            return True
        if current_title == self.uuid:
            # If the title is the same as the resource uuid, we should update it
            return True
        fields = await self.get_fields(force=True)
        filenames = set()
        for (field_type, _), field_obj in fields.items():
            if field_type == FieldType.FILE:
                field_value: Optional[FieldFile] = await field_obj.get_value()
                if field_value is not None:
                    if field_value.file.filename not in ("", None):
                        filenames.add(field_value.file.filename)
        if current_title in filenames:
            # If the title is equal to any of the file filenames, we should update it
            return True
        return False

    async def maybe_update_resource_title_from_file_extracted_data(self, message: BrokerMessage):
        """
        Update the resource title with the first file that has a title extracted.
        """
        if not await self._should_update_resource_title_from_file_metadata():
            return
        for fed in message.file_extracted_data:
            if fed.title == "":
                # Skip if the extracted title is empty
                continue
            fid = FieldId.from_pb(rid=self.uuid, field_type=FieldType.FILE, key=fed.field)
            logger.info(
                "Updating resource title from file extracted data",
                extra={"kbid": self.kb.kbid, "field": fid.full(), "new_title": fed.title},
            )
            await self.update_resource_title(fed.title)
            # Break after the first file with a title is found
            break

    async def _apply_field_computed_metadata(self, field_metadata: FieldComputedMetadataWrapper):
        assert self.basic is not None
        maybe_update_basic_summary(self.basic, field_metadata.metadata.metadata.summary)

        field_obj = await self.get_field(
            field_metadata.field.field,
            field_metadata.field.field_type,
            load=False,
        )
        metadata = await field_obj.set_field_metadata(field_metadata)
        field_key = self.generate_field_id(field_metadata.field)

        page_positions: Optional[FilePagePositions] = None
        if field_metadata.field.field_type == FieldType.FILE and isinstance(field_obj, File):
            page_positions = await get_file_page_positions(field_obj)

        user_field_metadata = next(
            (
                fm
                for fm in self.basic.fieldmetadata
                if fm.field.field == field_metadata.field.field
                and fm.field.field_type == field_metadata.field.field_type
            ),
            None,
        )

        extracted_text = await field_obj.get_extracted_text()
        apply_field_metadata = partial(
            self.indexer.apply_field_metadata,
            field_key,
            metadata,
            page_positions=page_positions,
            extracted_text=extracted_text,
            basic_user_field_metadata=user_field_metadata,
            replace_field=True,
        )
        loop = asyncio.get_running_loop()
        await loop.run_in_executor(_executor, apply_field_metadata)

        maybe_update_basic_thumbnail(self.basic, field_metadata.metadata.metadata.thumbnail)

        add_field_classifications(self.basic, field_metadata)

    async def _apply_extracted_vectors(
        self,
        fields_vectors: Sequence[ExtractedVectorsWrapper],
    ):
        await self.get_fields(force=True)
        vectorsets = {
            vectorset_id: vs
            async for vectorset_id, vs in datamanagers.vectorsets.iter(self.txn, kbid=self.kb.kbid)
        }

        for field_vectors in fields_vectors:
            # Bw/c with extracted vectors without vectorsets
            if not field_vectors.vectorset_id:
                assert (
                    len(vectorsets) == 1
                ), "Invalid broker message, can't ingest vectors from unknown vectorset to KB with multiple vectorsets"
                vectorset = list(vectorsets.values())[0]

            else:
                if field_vectors.vectorset_id not in vectorsets:
                    logger.warning(
                        "Dropping extracted vectors for unknown vectorset",
                        extra={"kbid": self.kb.kbid, "vectorset": field_vectors.vectorset_id},
                    )
                    continue

                vectorset = vectorsets[field_vectors.vectorset_id]

            # Store vectors in the resource

            if not self.has_field(field_vectors.field.field_type, field_vectors.field.field):
                # skipping because field does not exist
                logger.warning(f'Field "{field_vectors.field.field}" does not exist, skipping vectors')
                return

            field_obj = await self.get_field(
                field_vectors.field.field,
                field_vectors.field.field_type,
                load=False,
            )
            vo = await field_obj.set_vectors(
                field_vectors, vectorset.vectorset_id, vectorset.storage_key_kind
            )
            if vo is None:
                raise AttributeError("Vector object not found on set_vectors")

            # Prepare vectors to be indexed

            field_key = self.generate_field_id(field_vectors.field)
            dimension = vectorset.vectorset_index_config.vector_dimension
            if not dimension:
                raise ValueError(f"Vector dimension not set for vectorset '{vectorset.vectorset_id}'")

            apply_field_vectors_partial = partial(
                self.indexer.apply_field_vectors,
                field_key,
                vo,
                vectorset=vectorset.vectorset_id,
                replace_field=True,
                vector_dimension=dimension,
            )
            loop = asyncio.get_running_loop()
            await loop.run_in_executor(_executor, apply_field_vectors_partial)

    async def _apply_field_large_metadata(self, field_large_metadata: LargeComputedMetadataWrapper):
        field_obj = await self.get_field(
            field_large_metadata.field.field,
            field_large_metadata.field.field_type,
            load=False,
        )
        await field_obj.set_large_field_metadata(field_large_metadata)

    def generate_field_id(self, field: FieldID) -> str:
        return f"{FIELD_TYPE_PB_TO_STR[field.field_type]}/{field.field}"

    async def compute_security(self, brain: ResourceBrain):
        security = await self.get_security()
        if security is None:
            return
        brain.set_security(security)

    @processor_observer.wrap({"type": "compute_global_tags"})
    async def compute_global_tags(self, brain: ResourceBrain):
        origin = await self.get_origin()
        basic = await self.get_basic()
        if basic is None:
            raise KeyError("Resource not found")

        brain.set_processing_status(basic=basic, previous_status=self._previous_status)
        brain.set_resource_metadata(basic=basic, origin=origin)
        for type, field in await self.get_fields_ids(force=True):
            fieldobj = await self.get_field(field, type, load=False)
            fieldid = FieldID(field_type=type, field=field)
            fieldkey = self.generate_field_id(fieldid)
            extracted_metadata = await fieldobj.get_field_metadata()
            valid_user_field_metadata = None
            for user_field_metadata in basic.fieldmetadata:
                if (
                    user_field_metadata.field.field == field
                    and user_field_metadata.field.field_type == type
                ):
                    valid_user_field_metadata = user_field_metadata
                    break

            generated_by = await fieldobj.generated_by()
            brain.apply_field_labels(
                fieldkey,
                extracted_metadata,
                self.uuid,
                generated_by,
                basic.usermetadata,
                valid_user_field_metadata,
            )

    @processor_observer.wrap({"type": "compute_global_text"})
    async def compute_global_text(self):
        for type, field in await self.get_fields_ids(force=True):
            fieldid = FieldID(field_type=type, field=field)
            await self.compute_global_text_field(fieldid, self.indexer)

    async def compute_global_text_field(self, fieldid: FieldID, brain: ResourceBrain):
        fieldobj = await self.get_field(fieldid.field, fieldid.field_type, load=False)
        fieldkey = self.generate_field_id(fieldid)
        extracted_text = await fieldobj.get_extracted_text()
        if extracted_text is None:
            return
        field_text = extracted_text.text
        for _, split in extracted_text.split_text.items():
            field_text += f" {split} "
        brain.apply_field_text(fieldkey, field_text)

    def clean(self):
        self._indexer = None
        self.txn = None


async def get_file_page_positions(field: File) -> FilePagePositions:
    positions: FilePagePositions = {}
    file_extracted_data = await field.get_file_extracted_data()
    if file_extracted_data is None:
        return positions
    for index, position in enumerate(file_extracted_data.file_pages_previews.positions):
        positions[index] = (position.start, position.end)
    return positions


def remove_field_classifications(basic: PBBasic, deleted_fields: list[FieldID]):
    """
    Clean classifications of fields that have been deleted
    """
    field_classifications = [
        fc for fc in basic.computedmetadata.field_classifications if fc.field not in deleted_fields
    ]
    basic.computedmetadata.ClearField("field_classifications")
    basic.computedmetadata.field_classifications.extend(field_classifications)


def add_field_classifications(basic: PBBasic, fcmw: FieldComputedMetadataWrapper) -> bool:
    """
    Returns whether some new field classifications were added
    """
    if len(fcmw.metadata.metadata.classifications) == 0 and all(
        len(split.classifications) == 0 for split in fcmw.metadata.split_metadata.values()
    ):
        return False

    remove_field_classifications(basic, [fcmw.field])
    fcfs = FieldClassifications()
    fcfs.field.CopyFrom(fcmw.field)
    fcfs.classifications.extend(fcmw.metadata.metadata.classifications)

    for split_id, split in fcmw.metadata.split_metadata.items():
        if split_id not in fcmw.metadata.deleted_splits:
            fcfs.classifications.extend(split.classifications)

    basic.computedmetadata.field_classifications.append(fcfs)
    return True


def maybe_update_basic_summary(basic: PBBasic, summary_text: str) -> bool:
    if basic.summary or not summary_text:
        return False
    basic.summary = summary_text
    return True


def maybe_update_basic_icon(basic: PBBasic, mimetype: Optional[str]) -> bool:
    if basic.icon not in (None, "", "application/octet-stream", GENERIC_MIME_TYPE):
        # Icon already set or detected
        return False

    if not mimetype:
        return False

    if not content_types.valid(mimetype):
        logger.warning(
            "Invalid mimetype. Skipping icon update.",
            extra={"mimetype": mimetype, "rid": basic.uuid, "slug": basic.slug},
        )
        return False

    basic.icon = mimetype
    return True


def maybe_update_basic_thumbnail(basic: PBBasic, thumbnail: Optional[CloudFile]) -> bool:
    if basic.thumbnail or thumbnail is None:
        return False
    basic.thumbnail = CloudLink.format_reader_download_uri(thumbnail.uri)
    return True


def update_basic_languages(basic: Basic, languages: list[str]) -> bool:
    if len(languages) == 0:
        return False

    updated = False
    for language in languages:
        if not language:
            continue

        if basic.metadata.language == "":
            basic.metadata.language = language
            updated = True

        if language not in basic.metadata.languages:
            basic.metadata.languages.append(language)
            updated = True

    return updated


def get_text_field_mimetype(bm: BrokerMessage) -> Optional[str]:
    if len(bm.texts) == 0:
        return None
    text_format = next(iter(bm.texts.values())).format
    return PB_TEXT_FORMAT_TO_MIMETYPE[text_format]


def extract_field_metadata_languages(
    field_metadata: FieldComputedMetadataWrapper,
) -> list[str]:
    languages: set[str] = set()
    languages.add(field_metadata.metadata.metadata.language)
    for _, splitted_metadata in field_metadata.metadata.split_metadata.items():
        languages.add(splitted_metadata.language)
    return list(languages)<|MERGE_RESOLUTION|>--- conflicted
+++ resolved
@@ -525,8 +525,6 @@
         for fs in message.field_statuses:
             errors_by_field[(fs.id.field_type, fs.id.field)] = []
 
-<<<<<<< HEAD
-=======
         for error in message.errors:
             errors_by_field[(error.field_type, error.field)].append(error)
 
@@ -537,6 +535,7 @@
         for (field_type, field), errors in errors_by_field.items():
             field_obj = await self.get_field(field, field_type, load=False)
             if from_processor:
+                # Create a new field status to clear all errors
                 status = writer_pb2.FieldStatus()
             else:
                 status = await field_obj.get_status() or writer_pb2.FieldStatus()
@@ -550,7 +549,7 @@
 
             # We infer the status for processor messages
             if message.source == BrokerMessage.MessageSource.PROCESSOR:
-                if len(errors) > 0:
+                if len(status.errors) > 0:
                     status.status = writer_pb2.FieldStatus.Status.ERROR
                 else:
                     status.status = writer_pb2.FieldStatus.Status.PROCESSED
@@ -565,14 +564,19 @@
                 )
                 if field_status:
                     status.status = field_status
+                # If the field was not found and the message comes from the writer, this implicitly sets the
+                # status to the default value, which is PROCESSING. This covers the case of new field creation.
 
             await field_obj.set_status(status)
 
     async def update_status(self):
         field_ids = await self.get_all_field_ids(for_update=False)
+        if field_ids is None:
+            return
         field_statuses = await datamanagers.fields.get_statuses(
             self.txn, kbid=self.kb.kbid, rid=self.uuid, fields=field_ids.fields
         )
+
         # If any field is processing -> PENDING
         if any((f.status == writer_pb2.FieldStatus.Status.PENDING for f in field_statuses)):
             self.basic.metadata.status = PBMetadata.Status.PENDING
@@ -596,84 +600,6 @@
 
     @processor_observer.wrap({"type": "apply_extracted"})
     async def apply_extracted(self, message: BrokerMessage):
-        errors = False
-        field_obj: Field
->>>>>>> 531a7c55
-        for error in message.errors:
-            errors_by_field[(error.field_type, error.field)].append(error)
-
-        # If this message comes from the processor (not a DA worker), we clear all previous errors
-        # TODO: When generated_by is populated with DA tasks by processor, remove only related errors
-        from_processor = any((x.WhichOneof("generator") == "processor" for x in message.generated_by))
-
-        for (field_type, field), errors in errors_by_field.items():
-            field_obj = await self.get_field(field, field_type, load=False)
-            if from_processor:
-                # Create a new field status to clear all errors
-                status = writer_pb2.FieldStatus()
-            else:
-                status = await field_obj.get_status() or writer_pb2.FieldStatus()
-
-            for error in errors:
-                field_error = writer_pb2.FieldError(
-                    source_error=error,
-                )
-                field_error.created.GetCurrentTime()
-                status.errors.append(field_error)
-
-            # We infer the status for processor messages
-            if message.source == BrokerMessage.MessageSource.PROCESSOR:
-                if len(status.errors) > 0:
-                    status.status = writer_pb2.FieldStatus.Status.ERROR
-                else:
-                    status.status = writer_pb2.FieldStatus.Status.PROCESSED
-            else:
-                field_status = next(
-                    (
-                        fs.status
-                        for fs in message.field_statuses
-                        if fs.id.field_type == field_type and fs.id.field == field
-                    ),
-                    None,
-                )
-                if field_status:
-                    status.status = field_status
-                # If the field was not found and the message comes from the writer, this implicitly sets the
-                # status to the default value, which is PROCESSING. This covers the case of new field creation.
-
-            await field_obj.set_status(status)
-
-    async def update_status(self):
-        field_ids = await self.get_all_field_ids(for_update=False)
-        if field_ids is None:
-            return
-        field_statuses = await datamanagers.fields.get_statuses(
-            self.txn, kbid=self.kb.kbid, rid=self.uuid, fields=field_ids.fields
-        )
-
-        # If any field is processing -> PENDING
-        if any((f.status == writer_pb2.FieldStatus.Status.PENDING for f in field_statuses)):
-            self.basic.metadata.status = PBMetadata.Status.PENDING
-        # If we have any non-DA error -> ERROR
-        elif any(
-            (
-                f.status == writer_pb2.FieldStatus.Status.ERROR
-                and any(
-                    (
-                        e.source_error.code != writer_pb2.Error.ErrorCode.DATAAUGMENTATION
-                        for e in f.errors
-                    )
-                )
-                for f in field_statuses
-            )
-        ):
-            self.basic.metadata.status = PBMetadata.Status.ERROR
-        # Otherwise (everything processed or we only have DA errors) -> PROCESSED
-        else:
-            self.basic.metadata.status = PBMetadata.Status.PROCESSED
-
-    @processor_observer.wrap({"type": "apply_extracted"})
-    async def apply_extracted(self, message: BrokerMessage):
         await self.get_basic()
         if self.basic is None:
             raise KeyError("Resource Not Found")
@@ -689,15 +615,9 @@
         for extracted_text in message.extracted_text:
             await self._apply_extracted_text(extracted_text)
 
-<<<<<<< HEAD
         # Update field and resource status depending on processing results
         await self.apply_fields_status(message, self._modified_extracted_text)
         await self.update_status()
-=======
-        # TODO: Update field and resource status depending on processing results
-        await self.apply_fields_status(message, self._modified_extracted_text)
-        # await self.update_status()
->>>>>>> 531a7c55
 
         extracted_languages = []
 
