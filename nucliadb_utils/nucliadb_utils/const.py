--- conflicted
+++ resolved
@@ -76,9 +76,6 @@
     EXPERIMENTAL_KB = "nucliadb_experimental_kb"
     READ_REPLICA_SEARCHES = "nucliadb_read_replica_searches"
     VERSIONED_PRIVATE_PREDICT = "nucliadb_versioned_private_predict"
-<<<<<<< HEAD
     PREDICT_QUERY_ENDPOINT = "nucliadb_predict_query_endpoint"
-=======
     BACK_PRESSURE = "nucliadb_back_pressure"
-    REBALANCE_KB = "nucliadb_rebalance_kb"
->>>>>>> 2ad37d88
+    REBALANCE_KB = "nucliadb_rebalance_kb"