--- conflicted
+++ resolved
@@ -61,17 +61,13 @@
 from nucliadb_utils.nuclia_usage.protos.kb_usage_pb2 import Storage as KbUsageStorage
 from nucliadb_utils.settings import running_settings
 from nucliadb_utils.storages.storage import Storage
-<<<<<<< HEAD
-from nucliadb_utils.utilities import get_storage, get_usage_utility, has_feature
-=======
 from nucliadb_utils.utilities import (
-    get_audit,
     get_endecryptor,
     get_pinecone,
     get_storage,
+    get_usage_utility,
     has_feature,
 )
->>>>>>> 14a5338e
 
 # XXX Eventually all these keys should be moved to datamanagers.kb
 KB_RESOURCE = "/kbs/{kbid}/r/{uuid}"
