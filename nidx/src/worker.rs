--- conflicted
+++ resolved
@@ -46,16 +46,12 @@
     let storage = settings.storage.as_ref().unwrap().object_store.clone();
     let meta = settings.metadata.clone();
 
-<<<<<<< HEAD
-    while !shutdown.is_cancelled() {
-=======
     let work_path = match &settings.work_path {
         Some(work_path) => PathBuf::from(work_path),
         None => tempfile::env::temp_dir(),
     };
 
-    loop {
->>>>>>> 605d3ca5
+    while !shutdown.is_cancelled() {
         let job = MergeJob::take(&meta.pool).await?;
         if let Some(job) = job {
             let span = info_span!("worker_job", ?job.id);
