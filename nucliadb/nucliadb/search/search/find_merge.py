# Copyright (C) 2021 Bosutech XXI S.L.
#
# nucliadb is offered under the AGPL v3.0 and as commercial software.
# For commercial licensing, contact us at info@nuclia.com.
#
# AGPL:
# This program is free software: you can redistribute it and/or modify
# it under the terms of the GNU Affero General Public License as
# published by the Free Software Foundation, either version 3 of the
# License, or (at your option) any later version.
#
# This program is distributed in the hope that it will be useful,
# but WITHOUT ANY WARRANTY; without even the implied warranty of
# MERCHANTABILITY or FITNESS FOR A PARTICULAR PURPOSE. See the
# GNU Affero General Public License for more details.
#
# You should have received a copy of the GNU Affero General Public License
# along with this program. If not, see <http://www.gnu.org/licenses/>.
#
import asyncio
from typing import Any, Dict, Iterator, List, Optional, Tuple, cast

from nucliadb_protos.nodereader_pb2 import (
    DocumentScored,
    EntitiesSubgraphRequest,
    ParagraphResult,
    SearchResponse,
)

from nucliadb.ingest.serialize import managed_serialize
from nucliadb.middleware.transaction import get_transaction
from nucliadb.search import SERVICE_NAME, logger
from nucliadb.search.search.cache import get_resource_cache
from nucliadb.search.search.merge import merge_relations_results
from nucliadb_models.common import FieldTypeName
from nucliadb_models.resource import ExtractedDataTypeName
from nucliadb_models.search import (
    SCORE_TYPE,
    FindField,
    FindParagraph,
    FindResource,
    KnowledgeboxFindResults,
    ResourceProperties,
    TempFindParagraph,
    TextPosition,
)
from nucliadb_telemetry import metrics

from . import paragraphs
from .metrics import merge_observer

FIND_FETCH_OPS_DISTRIBUTION = metrics.Histogram(
    "nucliadb_find_fetch_operations",
    buckets=[1, 5, 10, 20, 30, 40, 50, 60, 80, 100, 200],
)


@merge_observer.wrap({"type": "set_text_value"})
async def set_text_value(
    kbid: str,
    result_paragraph: TempFindParagraph,
    max_operations: asyncio.Semaphore,
    highlight: bool = False,
    ematches: Optional[List[str]] = None,
    extracted_text_cache: Optional[paragraphs.ExtractedTextCache] = None,
):
    async with max_operations:
        assert result_paragraph.paragraph
        assert result_paragraph.paragraph.position
        result_paragraph.paragraph.text = await paragraphs.get_paragraph_text(
            kbid=kbid,
            rid=result_paragraph.rid,
            field=result_paragraph.field,
            start=result_paragraph.paragraph.position.start,
            end=result_paragraph.paragraph.position.end,
            split=result_paragraph.split,
            highlight=highlight,
            ematches=ematches,
            matches=[],  # TODO
            extracted_text_cache=extracted_text_cache,
        )


@merge_observer.wrap({"type": "set_resource_metadada_value"})
async def set_resource_metadata_value(
    kbid: str,
    resource: str,
    show: List[ResourceProperties],
    field_type_filter: List[FieldTypeName],
    extracted: List[ExtractedDataTypeName],
    find_resources: Dict[str, FindResource],
    max_operations: asyncio.Semaphore,
):
<<<<<<< HEAD
    await max_operations.acquire()

    try:
        txn = await get_transaction()
        serialized_resource = await managed_serialize(
            txn,
=======
    async with max_operations:
        serialized_resource = await serialize(
>>>>>>> 050596ec
            kbid,
            resource,
            show,
            field_type_filter=field_type_filter,
            extracted=extracted,
            service_name=SERVICE_NAME,
        )
        if serialized_resource is not None:
            find_resources[resource].updated_from(serialized_resource)
        else:
            logger.warning(f"Resource {resource} not found in {kbid}")
            find_resources.pop(resource, None)


class Orderer:
    def __init__(self):
        self.boosted_items = []
        self.items = []

    def add(self, key: Any):
        self.items.append(key)

    def add_boosted(self, key: Any):
        self.boosted_items.append(key)

    def sorted_by_insertion(self) -> Iterator[Any]:
        returned = set()
        for key in self.boosted_items:
            if key in returned:
                continue
            returned.add(key)
            yield key

        for key in self.items:
            if key in returned:
                continue
            returned.add(key)
            yield key


@merge_observer.wrap({"type": "fetch_find_metadata"})
async def fetch_find_metadata(
    find_resources: Dict[str, FindResource],
    result_paragraphs: List[TempFindParagraph],
    kbid: str,
    show: List[ResourceProperties],
    field_type_filter: List[FieldTypeName],
    extracted: List[ExtractedDataTypeName],
    highlight: bool = False,
    ematches: Optional[List[str]] = None,
):
    resources = set()
    operations = []
    max_operations = asyncio.Semaphore(50)
    orderer = Orderer()
    etcache = paragraphs.ExtractedTextCache()
    for result_paragraph in result_paragraphs:
        if result_paragraph.paragraph is not None:
            find_resource = find_resources.setdefault(
                result_paragraph.rid, FindResource(id=result_paragraph.id, fields={})
            )
            find_field = find_resource.fields.setdefault(
                result_paragraph.field, FindField(paragraphs={})
            )

            if result_paragraph.paragraph.id in find_field.paragraphs:
                # Its a multiple match, push the score
                find_field.paragraphs[result_paragraph.paragraph.id].score = 25
                find_field.paragraphs[
                    result_paragraph.paragraph.id
                ].score_type = SCORE_TYPE.BOTH
                orderer.add_boosted(
                    (
                        result_paragraph.rid,
                        result_paragraph.field,
                        result_paragraph.paragraph.id,
                    )
                )
            else:
                find_field.paragraphs[
                    result_paragraph.paragraph.id
                ] = result_paragraph.paragraph
                orderer.add(
                    (
                        result_paragraph.rid,
                        result_paragraph.field,
                        result_paragraph.paragraph.id,
                    )
                )

            operations.append(
                asyncio.create_task(
                    set_text_value(
                        kbid=kbid,
                        result_paragraph=result_paragraph,
                        highlight=highlight,
                        ematches=ematches,
                        max_operations=max_operations,
                        extracted_text_cache=etcache,
                    )
                )
            )
            resources.add(result_paragraph.rid)
    etcache.clear()

    for order, (rid, field_id, paragraph_id) in enumerate(
        orderer.sorted_by_insertion()
    ):
        find_resources[rid].fields[field_id].paragraphs[paragraph_id].order = order

    for resource in resources:
        operations.append(
            asyncio.create_task(
                set_resource_metadata_value(
                    kbid=kbid,
                    resource=resource,
                    show=show,
                    field_type_filter=field_type_filter,
                    extracted=extracted,
                    find_resources=find_resources,
                    max_operations=max_operations,
                )
            )
        )

    FIND_FETCH_OPS_DISTRIBUTION.observe(len(operations))
    if len(operations) > 0:
        done, _ = await asyncio.wait(operations)  # type: ignore
        for task in done:
            if task.exception() is not None:  # pragma: no cover
                logger.error("Error fetching find metadata", exc_info=task.exception())


@merge_observer.wrap({"type": "merge_paragraphs_vectors"})
def merge_paragraphs_vectors(
    paragraphs_shards: List[List[ParagraphResult]],
    vectors_shards: List[List[DocumentScored]],
    count: int,
    page: int,
    min_score: float,
) -> Tuple[List[TempFindParagraph], bool]:
    merged_paragrahs: List[TempFindParagraph] = []

    # We assume that paragraphs_shards and vectors_shards are already ordered
    for paragraphs_shard in paragraphs_shards:
        for paragraph in paragraphs_shard:
            fuzzy_result = len(paragraph.matches) > 0
            merged_paragrahs.append(
                TempFindParagraph(
                    paragraph_index=paragraph,
                    field=paragraph.field,
                    rid=paragraph.uuid,
                    score=paragraph.score.bm25,
                    start=paragraph.start,
                    split=paragraph.split,
                    end=paragraph.end,
                    id=paragraph.paragraph,
                    fuzzy_result=fuzzy_result,
                )
            )

    # merged_paragrahs.sort(key=lambda r: r.score, reverse=True)

    nextpos = 1
    for vectors_shard in vectors_shards:
        for vector in vectors_shard:
            if vector.score >= min_score:
                doc_id_split = vector.doc_id.id.split("/")
                split = None
                if len(doc_id_split) == 5:
                    rid, field_type, field, index, position = doc_id_split
                    paragraph_id = f"{rid}/{field_type}/{field}/{position}"
                elif len(doc_id_split) == 6:
                    rid, field_type, field, split, index, position = doc_id_split
                    paragraph_id = f"{rid}/{field_type}/{field}/{split}/{position}"
                else:
                    logger.warning(f"Skipping invalid doc_id: {vector.doc_id.id}")
                    continue
                start, end = position.split("-")
                merged_paragrahs.insert(
                    nextpos,
                    TempFindParagraph(
                        vector_index=vector,
                        rid=rid,
                        field=f"/{field_type}/{field}",
                        score=vector.score,
                        start=int(start),
                        end=int(end),
                        split=split,
                        id=paragraph_id,
                    ),
                )
                nextpos += 3

    # merged_paragrahs.sort(key=lambda r: r.score, reverse=True)
    init_position = count * page
    end_position = init_position + count
    next_page = len(merged_paragrahs) > end_position
    merged_paragrahs = merged_paragrahs[init_position:end_position]

    for merged_paragraph in merged_paragrahs:
        if merged_paragraph.vector_index is not None:
            merged_paragraph.paragraph = FindParagraph(
                score=merged_paragraph.vector_index.score,
                score_type=SCORE_TYPE.VECTOR,
                text="",
                labels=[],  # TODO: Get labels from index
                position=TextPosition(
                    page_number=merged_paragraph.vector_index.metadata.position.page_number,
                    index=merged_paragraph.vector_index.metadata.position.index,
                    start=merged_paragraph.start,
                    end=merged_paragraph.end,
                    start_seconds=[
                        x
                        for x in merged_paragraph.vector_index.metadata.position.start_seconds
                    ],
                    end_seconds=[
                        x
                        for x in merged_paragraph.vector_index.metadata.position.end_seconds
                    ],
                ),
                id=merged_paragraph.id,
                # Vector searches don't have fuzziness
                fuzzy_result=False,
            )
        elif merged_paragraph.paragraph_index is not None:
            merged_paragraph.paragraph = FindParagraph(
                score=merged_paragraph.paragraph_index.score.bm25,
                score_type=SCORE_TYPE.BM25,
                text="",
                labels=[x for x in merged_paragraph.paragraph_index.labels],
                position=TextPosition(
                    page_number=merged_paragraph.paragraph_index.metadata.position.page_number,
                    index=merged_paragraph.paragraph_index.metadata.position.index,
                    start=merged_paragraph.start,
                    end=merged_paragraph.end,
                    start_seconds=[
                        x
                        for x in merged_paragraph.paragraph_index.metadata.position.start_seconds
                    ],
                    end_seconds=[
                        x
                        for x in merged_paragraph.paragraph_index.metadata.position.end_seconds
                    ],
                ),
                id=merged_paragraph.id,
                fuzzy_result=merged_paragraph.fuzzy_result,
            )
    return merged_paragrahs, next_page


@merge_observer.wrap({"type": "find_merge"})
async def find_merge_results(
    search_responses: List[SearchResponse],
    count: int,
    page: int,
    kbid: str,
    show: List[ResourceProperties],
    field_type_filter: List[FieldTypeName],
    extracted: List[ExtractedDataTypeName],
    requested_relations: EntitiesSubgraphRequest,
    min_score: float,
    highlight: bool = False,
) -> KnowledgeboxFindResults:
    await get_transaction()

    paragraphs: List[List[ParagraphResult]] = []
    vectors: List[List[DocumentScored]] = []
    relations = []

    # facets_counter = Counter()
    next_page = True
    ematches: List[str] = []
    real_query = ""
    total_paragraphs = 0
    for response in search_responses:
        # Iterate over answers from different logic shards

        # Merge facets
        # TODO
        # facets_counter.update(response.paragraph.facets)
        ematches.extend(response.paragraph.ematches)
        real_query = response.paragraph.query
        next_page = next_page and response.paragraph.next_page
        total_paragraphs += response.paragraph.total

        paragraphs.append(cast(List[ParagraphResult], response.paragraph.results))
        vectors.append(cast(List[DocumentScored], response.vector.documents))

        relations.append(response.relation)

    rcache = get_resource_cache(clear=True)
    try:
        result_paragraphs, merged_next_page = merge_paragraphs_vectors(
            paragraphs, vectors, count, page, min_score
        )
        next_page = next_page or merged_next_page

        api_results = KnowledgeboxFindResults(
            resources={},
            facets={},
            query=real_query,
            total=total_paragraphs,
            page_number=page,
            page_size=count,
            next_page=next_page,
            min_score=round(min_score, ndigits=3),
        )

        await fetch_find_metadata(
            api_results.resources,
            result_paragraphs,
            kbid,
            show,
            field_type_filter,
            extracted,
            highlight,
            ematches,
        )
        api_results.relations = merge_relations_results(relations, requested_relations)

        return api_results
    finally:
        rcache.clear()<|MERGE_RESOLUTION|>--- conflicted
+++ resolved
@@ -91,17 +91,10 @@
     find_resources: Dict[str, FindResource],
     max_operations: asyncio.Semaphore,
 ):
-<<<<<<< HEAD
-    await max_operations.acquire()
-
-    try:
+    async with max_operations:
         txn = await get_transaction()
         serialized_resource = await managed_serialize(
             txn,
-=======
-    async with max_operations:
-        serialized_resource = await serialize(
->>>>>>> 050596ec
             kbid,
             resource,
             show,
