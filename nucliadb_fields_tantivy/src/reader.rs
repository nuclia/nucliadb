// Copyright (C) 2021 Bosutech XXI S.L.
//
// nucliadb is offered under the AGPL v3.0 and as commercial software.
// For commercial licensing, contact us at info@nuclia.com.
//
// AGPL:
// This program is free software: you can redistribute it and/or modify
// it under the terms of the GNU Affero General Public License as
// published by the Free Software Foundation, either version 3 of the
// License, or (at your option) any later version.
//
// This program is distributed in the hope that it will be useful,
// but WITHOUT ANY WARRANTY; without even the implied warranty of
// MERCHANTABILITY or FITNESS FOR A PARTICULAR PURPOSE. See the
// GNU Affero General Public License for more details.
//
// You should have received a copy of the GNU Affero General Public License
// along with this program. If not, see <http://www.gnu.org/licenses/>.
//
use std::collections::HashMap;
use std::fmt::{Debug, Display};
use std::fs;
use std::time::*;

use itertools::Itertools;
use nucliadb_protos::{
    DocumentItem, DocumentResult, DocumentSearchRequest, DocumentSearchResponse, FacetResult,
    FacetResults, OrderBy, ResourceId, ResultScore, StreamRequest,
};
use nucliadb_service_interface::prelude::*;
use tantivy::collector::{
    Count, DocSetCollector, FacetCollector, FacetCounts, MultiCollector, TopDocs,
};
use tantivy::query::{AllQuery, Query, QueryParser, TermQuery};
use tantivy::schema::*;
use tantivy::{
<<<<<<< HEAD
    DocAddress, Index, IndexReader, IndexSettings, IndexSortByField, LeasedItem, Order,
    ReloadPolicy, Searcher, TantivyError,
=======
    DocAddress, Index, IndexReader, IndexSettings, IndexSortByField, Order, ReloadPolicy,
    Result as TantivyResult, Searcher, TantivyError,
>>>>>>> 87cce0b3
};
use tracing::*;

use super::schema::FieldSchema;
use super::search_query;

fn facet_count(facet: &str, facets_count: &FacetCounts) -> Vec<FacetResult> {
    facets_count
        .top_k(facet, 50)
        .into_iter()
        .map(|(facet, count)| FacetResult {
            tag: facet.to_string(),
            total: count as i32,
        })
        .collect()
}

fn produce_facets(facets: Vec<String>, facets_count: FacetCounts) -> HashMap<String, FacetResults> {
    facets
        .into_iter()
        .map(|facet| (&facets_count, facet))
        .map(|(facets_count, facet)| (facet_count(&facet, facets_count), facet))
        .filter(|(r, _)| !r.is_empty())
        .map(|(facetresults, facet)| (facet, FacetResults { facetresults }))
        .collect()
}

#[derive(Debug)]
struct TError(TantivyError);
impl InternalError for TError {}
impl Display for TError {
    fn fmt(&self, f: &mut std::fmt::Formatter<'_>) -> std::fmt::Result {
        write!(f, "{}", self.0)
    }
}

pub struct SearchResponse<'a, S> {
    pub query: &'a str,
    pub facets_count: FacetCounts,
    pub facets: Vec<String>,
    pub top_docs: Vec<(S, DocAddress)>,
    pub order_by: Option<OrderBy>,
    pub page_number: i32,
    pub results_per_page: i32,
}

pub struct FieldReaderService {
    index: Index,
    pub schema: FieldSchema,
    pub reader: IndexReader,
}

impl Debug for FieldReaderService {
    fn fmt(&self, f: &mut std::fmt::Formatter<'_>) -> std::fmt::Result {
        f.debug_struct("FieldReaderService")
            .field("index", &self.index)
            .field("schema", &self.schema)
            .finish()
    }
}

impl FieldReader for FieldReaderService {
    #[tracing::instrument(skip_all)]
    fn iterator(&self, request: &StreamRequest) -> InternalResult<DocumentIterator> {
        let producer = BatchProducer {
            offset: 0,
            total: self.count()?,
            field_field: self.schema.field,
            uuid_field: self.schema.uuid,
            facet_field: self.schema.facets,
            searcher: self.reader.searcher(),
            query: search_query::streaming_query(&self.schema, request),
        };
        Ok(DocumentIterator::new(producer.flatten()))
    }

    #[tracing::instrument(skip_all)]
    fn count(&self) -> InternalResult<usize> {
        let id: Option<String> = None;
        let time = SystemTime::now();
        let searcher = self.reader.searcher();
        let count = searcher.search(&AllQuery, &Count).unwrap_or_default();
        if let Ok(v) = time.elapsed().map(|s| s.as_millis()) {
            info!("{id:?} - Ending at: {v} ms");
        }
        Ok(count)
    }
}

impl ReaderChild for FieldReaderService {
    type Request = DocumentSearchRequest;
    type Response = DocumentSearchResponse;
    #[tracing::instrument(skip_all)]
    fn stop(&self) -> InternalResult<()> {
        info!("Stopping Reader Text Service");
        Ok(())
    }
    #[tracing::instrument(skip_all)]
    fn search(&self, request: &Self::Request) -> InternalResult<Self::Response> {
        info!("Document search at {}:{}", line!(), file!());
        self.do_search(request)
            .map_err(|e| Box::new(e.to_string()) as Box<dyn InternalError>)
    }
    #[tracing::instrument(skip_all)]
    fn reload(&self) {
        self.reader.reload().unwrap();
    }
    #[tracing::instrument(skip_all)]
    fn stored_ids(&self) -> Vec<String> {
        self.keys()
    }
}

impl FieldReaderService {
    pub fn find_one(&self, resource_id: &ResourceId) -> tantivy::Result<Option<Document>> {
        let uuid_term = Term::from_field_text(self.schema.uuid, &resource_id.uuid);
        let uuid_query = TermQuery::new(uuid_term, IndexRecordOption::Basic);

        let searcher = self.reader.searcher();

        let top_docs = searcher.search(&uuid_query, &TopDocs::with_limit(1))?;
        match top_docs
            .first()
            .map(|(_, doc_address)| searcher.doc(*doc_address))
        {
            Some(Ok(a)) => Ok(Some(a)),
            Some(Err(e)) => Err(e),
            None => Ok(None),
        }
    }

    pub fn find_resource(&self, resource_id: &ResourceId) -> tantivy::Result<Vec<Document>> {
        let uuid_field = self.schema.uuid;
        let uuid_term = Term::from_field_text(uuid_field, &resource_id.uuid);
        let uuid_query = TermQuery::new(uuid_term, IndexRecordOption::Basic);

        let searcher = self.reader.searcher();

        let top_docs = searcher.search(&uuid_query, &TopDocs::with_limit(1000))?;
        let mut docs = Vec::with_capacity(1000);

        for (_score, doc_address) in top_docs {
            let doc = searcher.doc(doc_address)?;
            docs.push(doc);
        }

        Ok(docs)
    }
    #[tracing::instrument(skip_all)]
    pub fn start(config: &FieldConfig) -> InternalResult<Self> {
        FieldReaderService::open(config).or_else(|_| FieldReaderService::new(config))
    }
    #[tracing::instrument(skip_all)]
    pub fn new(config: &FieldConfig) -> InternalResult<Self> {
        match FieldReaderService::new_inner(config) {
            Ok(service) => Ok(service),
            Err(e) => Err(Box::new(FieldError { msg: e.to_string() })),
        }
    }
    #[tracing::instrument(skip_all)]
    pub fn open(config: &FieldConfig) -> InternalResult<Self> {
        match FieldReaderService::open_inner(config) {
            Ok(service) => Ok(service),
            Err(e) => Err(Box::new(FieldError { msg: e.to_string() })),
        }
    }
    pub fn new_inner(config: &FieldConfig) -> tantivy::Result<FieldReaderService> {
        let field_schema = FieldSchema::new();

        fs::create_dir_all(&config.path)?;

        let mut index_builder = Index::builder().schema(field_schema.schema.clone());
        let settings = IndexSettings {
            sort_by_field: Some(IndexSortByField {
                field: "created".to_string(),
                order: Order::Desc,
            }),
            ..Default::default()
        };

        index_builder = index_builder.settings(settings);

        let index = index_builder.create_in_dir(&config.path).unwrap();

        let reader = index
            .reader_builder()
            .reload_policy(ReloadPolicy::OnCommit)
            .try_into()?;

        Ok(FieldReaderService {
            index,
            reader,
            schema: field_schema,
        })
    }

    pub fn open_inner(config: &FieldConfig) -> tantivy::Result<FieldReaderService> {
        let field_schema = FieldSchema::new();
        let index = Index::open_in_dir(&config.path)?;

        let reader = index
            .reader_builder()
            .reload_policy(ReloadPolicy::OnCommit)
            .try_into()?;

        Ok(FieldReaderService {
            index,
            reader,
            schema: field_schema,
        })
    }

    fn get_order_field(&self, order: &Option<OrderBy>) -> Option<Field> {
        match order.as_ref().map(|o| o.field.as_str()) {
            Some("created") => Some(self.schema.created),
            Some("modified") => Some(self.schema.modified),
            _ => None,
        }
    }

    fn convert_int_order(
        &self,
        response: SearchResponse<u64>,
        searcher: &Searcher,
    ) -> DocumentSearchResponse {
        let mut total = response.top_docs.len();
        let next_page: bool;
        if total > response.results_per_page as usize {
            next_page = true;
            total = response.results_per_page as usize;
        } else {
            next_page = false;
        }
        let mut results = Vec::with_capacity(total);
        for (id, (_, doc_address)) in response.top_docs.into_iter().enumerate() {
            match searcher.doc(doc_address) {
                Ok(doc) => {
                    let score = Some(ResultScore {
                        bm25: 0.0,
                        booster: id as f32,
                    });
                    let uuid = doc
                        .get_first(self.schema.uuid)
                        .expect("document doesn't appear to have uuid.")
                        .as_text()
                        .unwrap()
                        .to_string();

                    let field = doc
                        .get_first(self.schema.field)
                        .expect("document doesn't appear to have field.")
                        .as_facet()
                        .unwrap()
                        .to_path_string();

                    let labels = doc
                        .get_all(self.schema.facets)
                        .into_iter()
                        .map(|x| x.as_facet().unwrap().to_path_string())
                        .filter(|x| x.starts_with("/l/"))
                        .collect_vec();

                    let result = DocumentResult {
                        uuid,
                        field,
                        score,
                        labels,
                    };
                    results.push(result);
                }
                Err(e) => error!("Error retrieving document from index: {}", e),
            }
        }

        let facets = produce_facets(response.facets, response.facets_count);
        DocumentSearchResponse {
            total: total as i32,
            results,
            facets,
            page_number: response.page_number,
            result_per_page: response.results_per_page,
            query: response.query.to_string(),
            next_page,
            bm25: false,
        }
    }

    fn convert_bm25_order(
        &self,
        response: SearchResponse<f32>,
        searcher: &Searcher,
    ) -> DocumentSearchResponse {
        let mut total = response.top_docs.len();
        let next_page: bool;
        if total > response.results_per_page as usize {
            next_page = true;
            total = response.results_per_page as usize;
        } else {
            next_page = false;
        }
        let mut results = Vec::with_capacity(total);
        for (id, (score, doc_address)) in response.top_docs.into_iter().take(total).enumerate() {
            match searcher.doc(doc_address) {
                Ok(doc) => {
                    let score = Some(ResultScore {
                        bm25: score,
                        booster: id as f32,
                    });
                    let uuid = doc
                        .get_first(self.schema.uuid)
                        .expect("document doesn't appear to have uuid.")
                        .as_text()
                        .unwrap()
                        .to_string();

                    let field = doc
                        .get_first(self.schema.field)
                        .expect("document doesn't appear to have field.")
                        .as_facet()
                        .unwrap()
                        .to_path_string();

                    let labels = doc
                        .get_all(self.schema.facets)
                        .into_iter()
                        .flat_map(|x| x.as_facet())
                        .map(|x| x.to_path_string())
                        .filter(|x| x.starts_with("/l/"))
                        .collect_vec();

                    let result = DocumentResult {
                        uuid,
                        field,
                        score,
                        labels,
                    };
                    results.push(result);
                }
                Err(e) => error!("Error retrieving document from index: {}", e),
            }
        }

        let facets = produce_facets(response.facets, response.facets_count);
        DocumentSearchResponse {
            total: total as i32,
            results,
            facets,
            page_number: response.page_number,
            result_per_page: response.results_per_page,
            query: response.query.to_string(),
            next_page,
            bm25: true,
        }
    }

    fn adapt_text(parser: &QueryParser, text: &str) -> String {
        match text {
            "" => text.to_string(),
            text => parser
                .parse_query(text)
                .map(|_| text.to_string())
                .unwrap_or_else(|_| format!("\"{}\"", text.replace('"', ""))),
        }
    }

    #[tracing::instrument(skip_all)]
    fn do_search(&self, request: &DocumentSearchRequest) -> TantivyResult<DocumentSearchResponse> {
        use crate::search_query::create_query;
        let id = Some(&request.id);
        let time = SystemTime::now();

        if let Ok(v) = time.elapsed().map(|s| s.as_millis()) {
            info!("{id:?} - Creating query: starts at {v} ms");
        }
        let query_parser = {
            let mut query_parser = QueryParser::for_index(&self.index, vec![self.schema.text]);
            query_parser.set_conjunction_by_default();
            query_parser
        };
        let text = FieldReaderService::adapt_text(&query_parser, &request.body);
        let advanced_query = request
            .advanced_query
            .as_ref()
            .map(|query| query_parser.parse_query(query))
            .transpose()?;
        let query = create_query(&query_parser, request, &self.schema, &text, advanced_query);

        // Offset to search from
        let results = request.result_per_page as usize;
        let offset = results * request.page_number as usize;
        let extra_result = results + 1;
        let order_field = self.get_order_field(&request.order);
        let valid_facet_iter = request.faceted.iter().flat_map(|v| {
            v.tags
                .iter()
                .filter(|s| FieldReaderService::is_valid_facet(s))
        });

        let mut facets = vec![];
        let mut facet_collector = FacetCollector::for_field(self.schema.facets);
        for facet in valid_facet_iter {
            facets.push(facet.clone());
            facet_collector.add_facet(Facet::from(facet));
        }
        if let Ok(v) = time.elapsed().map(|s| s.as_millis()) {
            info!("{id:?} - Creating query: ends at {v} ms");
        }

        if let Ok(v) = time.elapsed().map(|s| s.as_millis()) {
            info!("{id:?} - Searching: starts at {v} ms");
        }
        let searcher = self.reader.searcher();
        if let Ok(v) = time.elapsed().map(|s| s.as_millis()) {
            info!("{id:?} - Searching: ends at {v} ms");
        }
        match order_field {
            _ if request.only_faceted => {
                // Just a facet search
                let facets_count = searcher.search(&query, &facet_collector).unwrap();
<<<<<<< HEAD
                DocumentSearchResponse {
                    facets: produce_facets(facets, facets_count),
=======
                Ok(DocumentSearchResponse {
                    facets: self.produce_facets(facets, facets_count),
>>>>>>> 87cce0b3
                    ..Default::default()
                })
            }
            Some(order_field) => {
                let mut multicollector = MultiCollector::new();
                let facet_handler = multicollector.add_collector(facet_collector);
                let topdocs_collector = TopDocs::with_limit(extra_result)
                    .and_offset(offset)
                    .order_by_u64_field(order_field);
                let topdocs_handler = multicollector.add_collector(topdocs_collector);
                let mut multi_fruit = searcher.search(&query, &multicollector).unwrap();
                let facets_count = facet_handler.extract(&mut multi_fruit);
                let top_docs = topdocs_handler.extract(&mut multi_fruit);
                let result = self.convert_int_order(
                    SearchResponse {
                        facets_count,
                        facets,
                        top_docs,
                        query: &text,
                        order_by: request.order.clone(),
                        page_number: request.page_number,
                        results_per_page: results as i32,
                    },
                    &searcher,
                );
                Ok(result)
            }
            None => {
                let mut multicollector = MultiCollector::new();
                let facet_handler = multicollector.add_collector(facet_collector);
                let topdocs_collector = TopDocs::with_limit(extra_result).and_offset(offset);
                let topdocs_handler = multicollector.add_collector(topdocs_collector);
                let mut multi_fruit = searcher.search(&query, &multicollector).unwrap();
                let facets_count = facet_handler.extract(&mut multi_fruit);
                let top_docs = topdocs_handler.extract(&mut multi_fruit);
                let result = self.convert_bm25_order(
                    SearchResponse {
                        facets_count,
                        facets,
                        top_docs,
                        query: &text,
                        order_by: request.order.clone(),
                        page_number: request.page_number,
                        results_per_page: results as i32,
                    },
                    &searcher,
                );
                Ok(result)
            }
        }
    }
    fn keys(&self) -> Vec<String> {
        let searcher = self.reader.searcher();
        searcher
            .search(&AllQuery, &DocSetCollector)
            .unwrap()
            .into_iter()
            .map(|addr| {
                searcher
                    .doc(addr)
                    .unwrap()
                    .get_first(self.schema.uuid)
                    .expect("document doesn't appear to have uuid.")
                    .as_text()
                    .unwrap()
                    .to_string()
            })
            .collect()
    }
    fn is_valid_facet(maybe_facet: &str) -> bool {
        Facet::from_text(maybe_facet).is_ok()
    }
}

pub struct BatchProducer {
    total: usize,
    offset: usize,
    query: Box<dyn Query>,
    field_field: Field,
    uuid_field: Field,
    facet_field: Field,
    searcher: LeasedItem<tantivy::Searcher>,
}
impl BatchProducer {
    const BATCH: usize = 1000;
}
impl Iterator for BatchProducer {
    type Item = Vec<DocumentItem>;
    fn next(&mut self) -> Option<Self::Item> {
        let time = SystemTime::now();
        if self.offset >= self.total {
            info!("No more batches available");
            return None;
        }
        info!("Producing a new batch with offset: {}", self.offset);
        let top_docs = TopDocs::with_limit(Self::BATCH).and_offset(self.offset);
        let top_docs = self.searcher.search(&self.query, &top_docs).unwrap();
        let mut items = vec![];
        for doc in top_docs.into_iter().flat_map(|i| self.searcher.doc(i.1)) {
            let uuid = doc
                .get_first(self.uuid_field)
                .expect("document doesn't appear to have uuid.")
                .as_text()
                .unwrap()
                .to_string();

            let field = doc
                .get_first(self.field_field)
                .expect("document doesn't appear to have field.")
                .as_facet()
                .unwrap()
                .to_path_string();

            let labels = doc
                .get_all(self.facet_field)
                .into_iter()
                .flat_map(|x| x.as_facet())
                .map(|x| x.to_path_string())
                .filter(|x| x.starts_with("/l/"))
                .collect_vec();
            items.push(DocumentItem {
                field,
                uuid,
                labels,
            });
        }
        self.offset += Self::BATCH;
        if let Ok(v) = time.elapsed().map(|s| s.as_millis()) {
            info!("New batch created, took {v} ms");
        }
        Some(items)
    }
}

#[cfg(test)]
mod tests {
    use std::collections::HashMap;
    use std::time::SystemTime;

    use nucliadb_protos::{Faceted, Filter, OrderBy, Resource, ResourceId, Timestamps};
    use prost_types::Timestamp;
    use tempdir::TempDir;

    use super::*;
    use crate::writer::FieldWriterService;

    fn create_resource(shard_id: String) -> Resource {
        let resource_id = ResourceId {
            shard_id: shard_id.to_string(),
            uuid: "f56c58ac-b4f9-4d61-a077-ffccaadd0001".to_string(),
        };

        let now = SystemTime::now()
            .duration_since(SystemTime::UNIX_EPOCH)
            .unwrap();
        let timestamp = Timestamp {
            seconds: now.as_secs() as i64,
            nanos: 0,
        };

        let metadata = nucliadb_protos::IndexMetadata {
            created: Some(timestamp.clone()),
            modified: Some(timestamp),
        };

        const DOC1_TI: &str = "This is the first document";
        const DOC1_P1: &str = "This is the text of the second paragraph.";
        const DOC1_P2: &str = "This should be enough to test the tantivy.";
        const DOC1_P3: &str = "But I wanted to make it three anyway.";

        let ti_title = nucliadb_protos::TextInformation {
            text: DOC1_TI.to_string(),
            labels: vec!["/l/mylabel".to_string(), "/e/myentity".to_string()],
        };

        let ti_body = nucliadb_protos::TextInformation {
            text: DOC1_P1.to_string() + DOC1_P2 + DOC1_P3,
            labels: vec!["/f/body".to_string(), "/l/mylabel2".to_string()],
        };

        let mut texts = HashMap::new();
        texts.insert("title".to_string(), ti_title);
        texts.insert("body".to_string(), ti_body);

        Resource {
            resource: Some(resource_id),
            metadata: Some(metadata),
            texts,
            status: nucliadb_protos::resource::ResourceStatus::Processed as i32,
            labels: vec![],
            paragraphs: HashMap::new(),
            paragraphs_to_delete: vec![],
            sentences_to_delete: vec![],
            relations_to_delete: vec![],
            relations: vec![],
            vectors: HashMap::default(),
            vectors_to_delete: HashMap::default(),
            shard_id,
        }
    }

    #[test]
    fn test_new_reader() -> anyhow::Result<()> {
        let dir = TempDir::new("payload_dir").unwrap();
        let fsc = FieldConfig {
            path: dir.path().to_path_buf(),
        };

        let mut field_writer_service = FieldWriterService::start(&fsc).unwrap();
        let resource1 = create_resource("shard1".to_string());
        let _ = field_writer_service.set_resource(&resource1);

        let field_reader_service = FieldReaderService::start(&fsc).unwrap();

        let rid = ResourceId {
            shard_id: "shard1".to_string(),
            uuid: "f56c58ac-b4f9-4d61-a077-ffccaadd0001".to_string(),
        };
        let result = field_reader_service.find_one(&rid).unwrap();
        assert!(result.is_some());

        let filter = Filter {
            tags: vec!["/l/mylabel2".to_string()],
        };

        let faceted = Faceted {
            tags: vec!["/".to_string(), "/l".to_string(), "/t".to_string()],
        };

        let now = SystemTime::now()
            .duration_since(SystemTime::UNIX_EPOCH)
            .unwrap();

        let timestamp = Timestamp {
            seconds: now.as_secs() as i64,
            nanos: 0,
        };

        let old_timestamp = Timestamp {
            seconds: 0_i64,
            nanos: 0,
        };

        let timestamps = Timestamps {
            from_modified: Some(old_timestamp.clone()),
            to_modified: Some(timestamp.clone()),
            from_created: Some(old_timestamp),
            to_created: Some(timestamp),
        };

        let order = OrderBy {
            field: "created".to_string(),
            r#type: 0,
        };
        let search = DocumentSearchRequest {
            id: "shard1".to_string(),
            body: "\"enough test\"".to_string(),
            fields: vec!["body".to_string()],
            filter: Some(filter.clone()),
            faceted: Some(faceted.clone()),
            order: Some(order.clone()),
            page_number: 0,
            result_per_page: 20,
            timestamps: Some(timestamps.clone()),
            reload: false,
            only_faceted: false,
            ..Default::default()
        };
        let result = field_reader_service.search(&search).unwrap();
        assert_eq!(result.total, 0);

        let search = DocumentSearchRequest {
            id: "shard1".to_string(),
            body: "enough test".to_string(),
            fields: vec!["body".to_string()],
            filter: Some(filter.clone()),
            faceted: Some(faceted.clone()),
            order: Some(order.clone()),
            page_number: 0,
            result_per_page: 20,
            timestamps: Some(timestamps.clone()),
            reload: false,
            only_faceted: false,
            ..Default::default()
        };
        let result = field_reader_service.search(&search).unwrap();
        assert_eq!(result.total, 1);

        let search = DocumentSearchRequest {
            id: "shard1".to_string(),
            body: "enough - test".to_string(),
            fields: vec!["body".to_string()],
            filter: Some(filter.clone()),
            faceted: Some(faceted.clone()),
            order: Some(order.clone()),
            page_number: 0,
            result_per_page: 20,
            timestamps: Some(timestamps.clone()),
            reload: false,
            only_faceted: false,
            ..Default::default()
        };
        let result = field_reader_service.search(&search).unwrap();
        assert_eq!(result.query, "\"enough - test\"");
        assert_eq!(result.total, 0);

        let search = DocumentSearchRequest {
            id: "shard1".to_string(),
            body: "enough - test\"".to_string(),
            fields: vec!["body".to_string()],
            filter: Some(filter.clone()),
            faceted: Some(faceted.clone()),
            order: Some(order.clone()),
            page_number: 0,
            result_per_page: 20,
            timestamps: Some(timestamps.clone()),
            reload: false,
            only_faceted: false,
            ..Default::default()
        };
        let result = field_reader_service.search(&search).unwrap();
        assert_eq!(result.query, "\"enough - test\"");
        assert_eq!(result.total, 0);

        let search = DocumentSearchRequest {
            id: "shard1".to_string(),
            body: "".to_string(),
            fields: vec!["body".to_string()],
            filter: None,
            faceted: Some(faceted.clone()),
            order: Some(order.clone()),
            page_number: 0,
            result_per_page: 20,
            timestamps: Some(timestamps.clone()),
            reload: false,
            only_faceted: false,
            ..Default::default()
        };

        let result = field_reader_service.search(&search).unwrap();
        assert_eq!(result.total, 1);

        let search = DocumentSearchRequest {
            id: "shard1".to_string(),
            body: "".to_string(),
            fields: vec!["body".to_string()],
            filter: Some(filter),
            faceted: Some(faceted),
            order: Some(order),
            page_number: 0,
            result_per_page: 20,
            timestamps: Some(timestamps),
            reload: false,
            only_faceted: false,
            ..Default::default()
        };

        let result = field_reader_service.search(&search).unwrap();
        assert_eq!(result.total, 1);

        let request = StreamRequest {
            shard_id: None,
            filter: None,
            reload: false,
        };
        let iter = field_reader_service.iterator(&request).unwrap();
        let count = iter.count();
        assert_eq!(count, 2);

        Ok(())
    }
}<|MERGE_RESOLUTION|>--- conflicted
+++ resolved
@@ -34,13 +34,8 @@
 use tantivy::query::{AllQuery, Query, QueryParser, TermQuery};
 use tantivy::schema::*;
 use tantivy::{
-<<<<<<< HEAD
     DocAddress, Index, IndexReader, IndexSettings, IndexSortByField, LeasedItem, Order,
-    ReloadPolicy, Searcher, TantivyError,
-=======
-    DocAddress, Index, IndexReader, IndexSettings, IndexSortByField, Order, ReloadPolicy,
-    Result as TantivyResult, Searcher, TantivyError,
->>>>>>> 87cce0b3
+    ReloadPolicy, Result as TantivyResult, Searcher, TantivyError,
 };
 use tracing::*;
 
@@ -460,13 +455,8 @@
             _ if request.only_faceted => {
                 // Just a facet search
                 let facets_count = searcher.search(&query, &facet_collector).unwrap();
-<<<<<<< HEAD
-                DocumentSearchResponse {
+                Ok(DocumentSearchResponse {
                     facets: produce_facets(facets, facets_count),
-=======
-                Ok(DocumentSearchResponse {
-                    facets: self.produce_facets(facets, facets_count),
->>>>>>> 87cce0b3
                     ..Default::default()
                 })
             }
