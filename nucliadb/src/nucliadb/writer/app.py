# Copyright (C) 2021 Bosutech XXI S.L.
#
# nucliadb is offered under the AGPL v3.0 and as commercial software.
# For commercial licensing, contact us at info@nuclia.com.
#
# AGPL:
# This program is free software: you can redistribute it and/or modify
# it under the terms of the GNU Affero General Public License as
# published by the Free Software Foundation, either version 3 of the
# License, or (at your option) any later version.
#
# This program is distributed in the hope that it will be useful,
# but WITHOUT ANY WARRANTY; without even the implied warranty of
# MERCHANTABILITY or FITNESS FOR A PARTICULAR PURPOSE. See the
# GNU Affero General Public License for more details.
#
# You should have received a copy of the GNU Affero General Public License
# along with this program. If not, see <http://www.gnu.org/licenses/>.
#

import importlib.metadata

from fastapi import FastAPI
from starlette.middleware import Middleware
from starlette.middleware.authentication import AuthenticationMiddleware
from starlette.requests import ClientDisconnect
from starlette.responses import HTMLResponse

from nucliadb.writer import API_PREFIX
from nucliadb.writer.api.v1.router import api as api_v1
from nucliadb.writer.lifecycle import lifespan
from nucliadb_telemetry import errors
from nucliadb_telemetry.fastapi.utils import (
    client_disconnect_handler,
    global_exception_handler,
)
from nucliadb_utils.authentication import NucliaCloudAuthenticationBackend
from nucliadb_utils.fastapi.openapi import extend_openapi
from nucliadb_utils.fastapi.versioning import VersionedFastAPI
from nucliadb_utils.settings import running_settings

middleware = []
<<<<<<< HEAD
=======

if has_feature(const.Features.CORS_MIDDLEWARE, default=False):
    middleware.append(
        Middleware(
            CORSMiddleware,
            allow_origins=http_settings.cors_origins,
            allow_methods=["*"],
            # Authorization will be exluded from * in the future, (CORS non-wildcard request-header).
            # Browsers already showing deprecation notices, so it needs to be specified explicitly
            allow_headers=["*", "Authorization"],
        )
    )
>>>>>>> 326a7bf1
middleware.extend([Middleware(AuthenticationMiddleware, backend=NucliaCloudAuthenticationBackend())])


errors.setup_error_handling(importlib.metadata.distribution("nucliadb").version)

fastapi_settings = dict(
    debug=running_settings.debug,
    middleware=middleware,
    lifespan=lifespan,
    exception_handlers={
        Exception: global_exception_handler,
        ClientDisconnect: client_disconnect_handler,
    },
)


def create_application() -> FastAPI:
    base_app = FastAPI(title="NucliaDB Writer API", **fastapi_settings)  # type: ignore

    base_app.include_router(api_v1)

    extend_openapi(base_app)

    application = VersionedFastAPI(
        base_app,
        version_format="{major}",
        prefix_format=f"/{API_PREFIX}/v{{major}}",
        default_version=(1, 0),
        enable_latest=False,
        kwargs=fastapi_settings,
    )

    async def homepage(request):
        return HTMLResponse("NucliaDB Writer Service")

    # Use raw starlette routes to avoid unnecessary overhead
    application.add_route("/", homepage)

    return application<|MERGE_RESOLUTION|>--- conflicted
+++ resolved
@@ -40,21 +40,7 @@
 from nucliadb_utils.settings import running_settings
 
 middleware = []
-<<<<<<< HEAD
-=======
 
-if has_feature(const.Features.CORS_MIDDLEWARE, default=False):
-    middleware.append(
-        Middleware(
-            CORSMiddleware,
-            allow_origins=http_settings.cors_origins,
-            allow_methods=["*"],
-            # Authorization will be exluded from * in the future, (CORS non-wildcard request-header).
-            # Browsers already showing deprecation notices, so it needs to be specified explicitly
-            allow_headers=["*", "Authorization"],
-        )
-    )
->>>>>>> 326a7bf1
 middleware.extend([Middleware(AuthenticationMiddleware, backend=NucliaCloudAuthenticationBackend())])
 
 
