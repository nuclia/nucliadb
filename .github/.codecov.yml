--- conflicted
+++ resolved
@@ -82,9 +82,6 @@
       carryforward: true
       statuses:
         - type: project
-<<<<<<< HEAD
-          target: 60%
-=======
           target: 60%
     - name: nidx
       paths:
@@ -92,5 +89,4 @@
       carryforward: true
       statuses:
         - type: project
-          target: 70%
->>>>>>> a2330158
+          target: 70%