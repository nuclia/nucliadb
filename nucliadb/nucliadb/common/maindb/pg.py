--- conflicted
+++ resolved
@@ -100,7 +100,6 @@
         async with self.lock:
             await self.connection.execute("DELETE FROM resources WHERE key = $1", key)
 
-<<<<<<< HEAD
     async def delete_replication(self, key: str) -> int:
         async with self.lock:
             return (
@@ -110,12 +109,9 @@
                 )
             )["id"]
 
-    async def batch_get(self, keys: list[str]) -> list[Optional[bytes]]:
-=======
     async def batch_get(
         self, keys: list[str], select_for_update: bool = False
     ) -> list[Optional[bytes]]:
->>>>>>> b5512262
         async with self.lock:
             statement = "SELECT key, value FROM resources WHERE key = ANY($1)"
             if select_for_update:
