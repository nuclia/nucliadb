// Copyright (C) 2021 Bosutech XXI S.L.
//
// nucliadb is offered under the AGPL v3.0 and as commercial software.
// For commercial licensing, contact us at info@nuclia.com.
//
// AGPL:
// This program is free software: you can redistribute it and/or modify
// it under the terms of the GNU Affero General Public License as
// published by the Free Software Foundation, either version 3 of the
// License, or (at your option) any later version.
//
// This program is distributed in the hope that it will be useful,
// but WITHOUT ANY WARRANTY; without even the implied warranty of
// MERCHANTABILITY or FITNESS FOR A PARTICULAR PURPOSE. See the
// GNU Affero General Public License for more details.
//
// You should have received a copy of the GNU Affero General Public License
// along with this program. If not, see <http://www.gnu.org/licenses/>.
//

mod merge_worker;
mod merger;
mod state;
use std::collections::HashSet;
use std::fs::File;
use std::io::{BufReader, BufWriter, Write};
use std::mem;
use std::path::{Path, PathBuf};
use std::sync::{RwLock, RwLockReadGuard, RwLockWriteGuard};
use std::time::SystemTime;

use crossbeam::channel::{self, Receiver};
pub use merger::Merger;
use nucliadb_core::fs_state::{self, ELock, Lock, SLock, Version};
use nucliadb_core::tracing::*;
use nucliadb_core::Channel;
use serde::{Deserialize, Serialize};
use state::*;

pub use crate::data_point::Neighbour;
use crate::data_point::{DataPoint, DpId, Journal, Similarity};
use crate::data_point_provider::merge_worker::Worker;
use crate::formula::Formula;
use crate::{VectorErr, VectorR};
pub type TemporalMark = SystemTime;

const METADATA: &str = "metadata.json";
const ALLOWED_BEFORE_MERGE: usize = 5;

const MAX_NODES_PER_SEGMENT_VAR: &str = "MAX_NODES_PER_SEGMENT";
const MAX_SEGMENTS_MERGE_ON_COMMIT_VAR: &str = "MAX_SEGMENTS_MERGE_ON_COMMIT";

pub trait SearchRequest {
    fn get_query(&self) -> &[f32];
    fn get_filter(&self) -> &Formula;
    fn no_results(&self) -> usize;
    fn with_duplicates(&self) -> bool;
    fn min_score(&self) -> f32;
}

/// Used to provide metrics about a [`Index::force_merge`] execution.
/// Can used to determine if another call should be done.
#[derive(Debug, Clone, Copy)]
pub struct MergeMetrics {
    pub merged: usize,
    pub segments_left: usize,
}

pub struct Merge {
    new_data_points: Vec<Journal>,
    metrics: MergeMetrics,
}

#[derive(Debug, Default, Serialize, Deserialize)]
pub struct IndexMetadata {
    #[serde(default)]
    pub similarity: Similarity,
    #[serde(default)]
    pub channel: Channel,
}
impl IndexMetadata {
    pub fn write(&self, path: &Path) -> VectorR<()> {
        let mut writer = BufWriter::new(File::create(path.join(METADATA))?);
        serde_json::to_writer(&mut writer, self)?;
        Ok(writer.flush()?)
    }
    pub fn open(path: &Path) -> VectorR<Option<IndexMetadata>> {
        let path = &path.join(METADATA);
        if !path.is_file() {
            return Ok(None);
        }
        let mut reader = BufReader::new(File::open(path)?);
        Ok(Some(serde_json::from_reader(&mut reader)?))
    }
}

#[derive(Default)]
enum MergerStatus {
    #[default]
    Free,
    WorkScheduled(Receiver<Journal>),
}

pub struct Index {
    max_nodes_per_segment: usize,
    max_segments_in_merge: usize,
    metadata: IndexMetadata,
    merger_status: MergerStatus,
    state: RwLock<State>,
    date: RwLock<Version>,
    pub location: PathBuf,
    dimension: RwLock<Option<u64>>,
}
impl Index {
    pub fn get_dimension(&self) -> Option<u64> {
        *self.dimension.read().unwrap_or_else(|e| e.into_inner())
    }
    fn set_dimension(&self, dimension: Option<u64>) {
        *self.dimension.write().unwrap_or_else(|e| e.into_inner()) = dimension;
    }
    fn read_state(&self) -> RwLockReadGuard<'_, State> {
        self.state.read().unwrap_or_else(|e| e.into_inner())
    }
    fn write_state(&self) -> RwLockWriteGuard<'_, State> {
        self.state.write().unwrap_or_else(|e| e.into_inner())
    }
    fn read_date(&self) -> RwLockReadGuard<'_, Version> {
        self.date.read().unwrap_or_else(|e| e.into_inner())
    }
    fn write_date(&self) -> RwLockWriteGuard<'_, Version> {
        self.date.write().unwrap_or_else(|e| e.into_inner())
    }
    fn update(&self, _lock: &Lock) -> VectorR<()> {
        let location = self.location();
        let disk_v = fs_state::crnt_version(location)?;
        let date = self.read_date();
        if disk_v > *date {
            mem::drop(date);
            let new_state: State = fs_state::load_state(location)?;
            let new_dimension = new_state.stored_len(location)?;
            let mut state = self.write_state();
            let mut date = self.write_date();
            *state = new_state;
            *date = disk_v;
            mem::drop(date);
            mem::drop(state);
            self.set_dimension(new_dimension);
        }
        Ok(())
    }
    pub fn open(path: &Path) -> VectorR<Index> {
        let state = fs_state::load_state::<State>(path)?;
        let date = fs_state::crnt_version(path)?;
        let dimension_used = state.stored_len(path)?;
        let metadata = IndexMetadata::open(path)?.map(Ok).unwrap_or_else(|| {
            // Old indexes may not have this file so in that case the
            // metadata file they should have is created.
            let metadata = IndexMetadata::default();
            metadata.write(path).map(|_| metadata)
        })?;
        let max_nodes_per_segment: usize = match std::env::var(MAX_NODES_PER_SEGMENT_VAR) {
            Ok(v) => v.parse().unwrap_or(50_000),
            Err(_) => 50_000,
        };
        let max_segments_in_merge: usize = match std::env::var(MAX_SEGMENTS_MERGE_ON_COMMIT_VAR) {
            Ok(v) => v.parse().unwrap_or(10),
            Err(_) => 10,
        };
        let index = Index {
            metadata,
            max_nodes_per_segment,
            max_segments_in_merge,
            merger_status: MergerStatus::Free,
            dimension: RwLock::new(dimension_used),
            state: RwLock::new(state),
            date: RwLock::new(date),
            location: path.to_path_buf(),
        };
        Ok(index)
    }

    pub fn new(path: &Path, metadata: IndexMetadata) -> VectorR<Index> {
        std::fs::create_dir(path)?;
        fs_state::initialize_disk(path, State::new)?;
        metadata.write(path)?;

        let state = fs_state::load_state::<State>(path)?;
        let date = fs_state::crnt_version(path)?;
        let max_nodes_per_segment: usize = match std::env::var(MAX_NODES_PER_SEGMENT_VAR) {
            Ok(v) => v.parse().unwrap_or(50_000),
            Err(_) => 50_000,
        };
        let max_segments_in_merge: usize = match std::env::var(MAX_SEGMENTS_MERGE_ON_COMMIT_VAR) {
            Ok(v) => v.parse().unwrap_or(10),
            Err(_) => 10,
        };
        let index = Index {
            metadata,
            max_nodes_per_segment,
            max_segments_in_merge,
            merger_status: MergerStatus::Free,
            dimension: RwLock::new(None),
            state: RwLock::new(state),
            date: RwLock::new(date),
            location: path.to_path_buf(),
        };
        Ok(index)
    }

    pub fn delete(&self, prefix: impl AsRef<str>, temporal_mark: SystemTime, _: &Lock) {
        let mut state = self.write_state();
        state.remove(prefix.as_ref(), temporal_mark);
    }

    pub fn get_keys(&self, _: &Lock) -> VectorR<Vec<String>> {
        self.read_state().keys(&self.location)
    }

    pub fn search(&self, request: &dyn SearchRequest, _: &Lock) -> VectorR<Vec<Neighbour>> {
        let state = self.read_state();
        let given_len = request.get_query().len() as u64;
        match self.get_dimension() {
            Some(expected) if expected != given_len => Err(VectorErr::InconsistentDimensions),
            None => Ok(Vec::with_capacity(0)),
            Some(_) => state.search(&self.location, request, self.metadata.similarity),
        }
    }

    pub fn no_nodes(&self, _: &Lock) -> usize {
        self.read_state().no_nodes()
    }

    pub fn collect_garbage(&mut self, _lock: &ELock) -> VectorR<()> {
        // A merge may be waiting to be recorded.
        let possible_merge = self.take_available_merge_or_wait();
        let mut state = self.write_state();
        let mut date = self.write_date();

        if let Some(journal) = possible_merge {
            state.replace_work_unit(journal)
        }

        fs_state::persist_state::<State>(&self.location, &state)?;
        *date = fs_state::crnt_version(&self.location)?;
        std::mem::drop(state);
        std::mem::drop(date);

        // At this point there are no merges available, so we can
        // start collecting garbage.
        let state = self.read_state();
        let in_use_dp: HashSet<_> = state.dpid_iter().map(|journal| journal.id()).collect();
        for dir_entry in std::fs::read_dir(&self.location)? {
            let entry = dir_entry?;
            let path = entry.path();
            let name = entry.file_name().to_string_lossy().to_string();
            if path.is_file() {
                continue;
            }
            let Ok(dpid) = DpId::parse_str(&name) else {
                info!("Unknown item {path:?} found");
                continue;
            };
            if !in_use_dp.contains(&dpid) {
                info!("found garbage {name}");
                let Err(err) = DataPoint::delete(&self.location, dpid) else {
                    continue;
                };
                warn!("{name} is garbage and could not be deleted because of {err}");
            }
        }
        Ok(())
    }

    pub fn add(&mut self, dp: DataPoint, _lock: &Lock) -> VectorR<()> {
        let mut state = self.write_state();
        let Some(new_dp_vector_len) = dp.stored_len() else {
            return Ok(());
        };
        let Some(state_vector_len) = self.get_dimension() else {
            self.set_dimension(dp.stored_len());
            state.add(dp.journal());
            std::mem::drop(state);
            return Ok(());
        };
        if state_vector_len != new_dp_vector_len {
            return Err(VectorErr::InconsistentDimensions);
        }
        state.add(dp.journal());
        Ok(())
    }

    fn take_available_merge_or_wait(&mut self) -> Option<Journal> {
        let MergerStatus::WorkScheduled(rcv) = std::mem::take(&mut self.merger_status) else {
            return None;
        };
        rcv.recv().ok()
    }

<<<<<<< HEAD
    /// Returns the number of segments that have been merged.
    pub fn force_merge(&mut self, _lock: &Lock) -> VectorR<ForceMergeMetrics> {
        let possible_merge = self.take_available_merge_or_wait();
        let mut state = self.write_state();
        let mut date = self.write_date();

        if let Some(journal) = possible_merge {
            state.replace_work_unit(journal);
            fs_state::persist_state::<State>(&self.location, &state)?;
            *date = fs_state::crnt_version(&self.location)?;
        }

        if state.work_stack_len() <= 1 {
            return Ok(ForceMergeMetrics {
                merged: 0,
                segments_left: state.work_stack_len(),
            });
        }

=======
    fn merge(&self, state: &State, max_nodes_per_segment: usize, capacity: usize) -> VectorR<Merge> {
        let channel = self.metadata.channel;
>>>>>>> c047ecb4
        let location = self.location.clone();
        let similarity = self.metadata.similarity;
        let mut live_segments: Vec<_> = state.dpid_iter().collect();
        let mut blocked_segments = vec![];
        let mut buffer = Vec::with_capacity(capacity);

        while buffer.len() < capacity {
            let Some(journal) = live_segments.pop() else {
                break;
            };
            if journal.no_nodes() >= max_nodes_per_segment {
                blocked_segments.push(journal);
            } else {
                buffer.push((state.delete_log(journal), journal.id()));
            }
        }

        let new_dp = DataPoint::merge(&location, &buffer, similarity)?;
        blocked_segments.push(new_dp.journal());
        blocked_segments.extend(live_segments);
        let live_segments = blocked_segments;

        let metrics = MergeMetrics {
            merged: buffer.len(),
            segments_left: live_segments.len(),
        };
        let merge = Merge {
            metrics,
            new_data_points: live_segments,
        };

        Ok(merge)
    }

    /// Returns the number of segments that have been merged.
    pub fn force_merge(&mut self, _lock: &Lock) -> VectorR<MergeMetrics> {
        let possible_merge = self.take_available_merge_or_wait();
        let mut state = self.write_state();
        let mut date = self.write_date();

        if let Some(journal) = possible_merge {
            state.replace_work_unit(journal);
        }

        if state.work_stack_len() <= 1 {
            return Ok(MergeMetrics {
                merged: 0,
                segments_left: state.work_stack_len(),
            });
        }

        let merge = self.merge(&state, 50_000, 100)?;
        let live_segments = merge.new_data_points;
        let metrics = merge.metrics;

        state.rebuilt_work_stack_with(live_segments);
        fs_state::persist_state::<State>(&self.location, &state)?;
        *date = fs_state::crnt_version(&self.location)?;

        Ok(metrics)
    }

    pub fn commit(&mut self, _lock: &Lock) -> VectorR<()> {
        let possible_merge = self.take_available_merge_or_wait();
        let mut state = self.write_state();
        let mut date = self.write_date();

        if let Some(journal) = possible_merge {
            state.replace_work_unit(journal);
        }

        if state.work_stack_len() > 1 {
            let max_nodes_per_segment = self.max_nodes_per_segment;
            let max_segments_in_merge = self.max_segments_in_merge;
            let merge = self.merge(&state, max_nodes_per_segment, max_segments_in_merge)?;
            let data_points = merge.new_data_points;
            state.rebuilt_work_stack_with(data_points);
        }

        fs_state::persist_state::<State>(&self.location, &state)?;
        *date = fs_state::crnt_version(&self.location)?;
        let work_stack_len = state.work_stack_len();
        std::mem::drop(state);
        std::mem::drop(date);

        if work_stack_len > ALLOWED_BEFORE_MERGE {
            let location = self.location.clone();
            let similarity = self.metadata.similarity;
            let (sender, receiver) = channel::unbounded();
            let worker = Worker::request(location, sender, similarity);
            self.merger_status = MergerStatus::WorkScheduled(receiver);
            merger::send_merge_request(worker);
        }
        Ok(())
    }
    pub fn try_elock(&self) -> VectorR<ELock> {
        let lock = fs_state::try_exclusive_lock(&self.location)?;
        self.update(&lock)?;
        Ok(lock)
    }
    pub fn get_elock(&self) -> VectorR<ELock> {
        let lock = fs_state::exclusive_lock(&self.location)?;
        self.update(&lock)?;
        Ok(lock)
    }
    pub fn get_slock(&self) -> VectorR<SLock> {
        let lock = fs_state::shared_lock(&self.location)?;
        self.update(&lock)?;
        Ok(lock)
    }
    pub fn location(&self) -> &Path {
        &self.location
    }
    pub fn metadata(&self) -> &IndexMetadata {
        &self.metadata
    }
}

#[cfg(test)]
mod test {
    use nucliadb_core::NodeResult;

    use super::*;
    use crate::data_point::{Elem, LabelDictionary, Similarity};

    #[test]
    fn force_merge_more_than_limit() -> NodeResult<()> {
        let dir = tempfile::tempdir()?;
        let vectors_path = dir.path().join("vectors");
        let mut index = Index::new(&vectors_path, IndexMetadata::default())?;
        let lock = index.get_elock()?;

        let mut journals = vec![];
        for _ in 0..200 {
            let similarity = Similarity::Cosine;
            let embeddings = vec![];
            let time = Some(SystemTime::now());
            let data_point = DataPoint::new(&vectors_path, embeddings, time, similarity).unwrap();
            journals.push(data_point.journal());
        }

        index.write_state().rebuilt_work_stack_with(journals);

        let metrics = index.force_merge(&lock).unwrap();
        assert_eq!(metrics.merged, 100);
        assert_eq!(metrics.segments_left, 101);
        Ok(())
    }

    #[test]
    fn force_merge_less_than_limit() -> NodeResult<()> {
        let dir = tempfile::tempdir()?;
        let vectors_path = dir.path().join("vectors");
        let mut index = Index::new(&vectors_path, IndexMetadata::default())?;
        let lock = index.get_elock()?;

        let mut journals = vec![];
        for _ in 0..50 {
            let similarity = Similarity::Cosine;
            let embeddings = vec![];
            let time = Some(SystemTime::now());
            let data_point = DataPoint::new(&vectors_path, embeddings, time, similarity).unwrap();
            journals.push(data_point.journal());
        }

        index.write_state().rebuilt_work_stack_with(journals);

        let metrics = index.force_merge(&lock).unwrap();
        assert_eq!(metrics.merged, 50);
        assert_eq!(metrics.segments_left, 1);
        Ok(())
    }

    #[test]
    fn force_merge_test() -> NodeResult<()> {
        let dir = tempfile::tempdir()?;
        let vectors_path = dir.path().join("vectors");
        let mut index = Index::new(&vectors_path, IndexMetadata::default())?;
        let lock = index.get_elock()?;

        let mut journals = vec![];
        for _ in 0..100 {
            let similarity = Similarity::Cosine;
            let embeddings = vec![];
            let time = Some(SystemTime::now());
            let data_point = DataPoint::new(&vectors_path, embeddings, time, similarity).unwrap();
            journals.push(data_point.journal());
        }

        index.write_state().rebuilt_work_stack_with(journals);

        let metrics = index.force_merge(&lock).unwrap();
        assert_eq!(metrics.merged, 100);
        assert_eq!(metrics.segments_left, 1);

        let metrics = index.force_merge(&lock).unwrap();
        assert_eq!(metrics.merged, 0);
        assert_eq!(metrics.segments_left, 1);

        Ok(())
    }

    #[test]
    fn garbage_collection_test() -> NodeResult<()> {
        let dir = tempfile::tempdir()?;
        let vectors_path = dir.path().join("vectors");
        let mut index = Index::new(&vectors_path, IndexMetadata::default())?;
        let lock = index.get_elock()?;

        let empty_no_entries = std::fs::read_dir(&vectors_path)?.count();
        for _ in 0..10 {
            DataPoint::new(&vectors_path, vec![], None, Similarity::Cosine).unwrap();
        }

        index.collect_garbage(&lock)?;
        let no_entries = std::fs::read_dir(&vectors_path)?.count();
        assert_eq!(no_entries, empty_no_entries);
        Ok(())
    }

    #[test]
    fn test_delete_get_keys() -> NodeResult<()> {
        let dir = tempfile::tempdir()?;
        let vectors_path = dir.path().join("vectors");
        let mut index = Index::new(&vectors_path, IndexMetadata::default())?;
        let lock = index.get_slock().unwrap();

        let data_point = DataPoint::new(
            &vectors_path,
            vec![
                Elem::new("key_0".to_string(), vec![1.0], LabelDictionary::default(), None),
                Elem::new("key_1".to_string(), vec![1.0], LabelDictionary::default(), None),
            ],
            None,
            Similarity::Cosine,
        )
        .unwrap();
        index.add(data_point, &lock).unwrap();
        index.commit(&lock).unwrap();

        assert_eq!(index.get_keys(&lock).unwrap(), vec!["key_0".to_string(), "key_1".to_string()]);

        index.delete("key_0", SystemTime::now(), &lock);
        assert_eq!(index.get_keys(&lock).unwrap(), vec!["key_1".to_string()]);

        index.delete("key", SystemTime::now(), &lock);
        assert!(index.get_keys(&lock).unwrap().is_empty());

        Ok(())
    }
}<|MERGE_RESOLUTION|>--- conflicted
+++ resolved
@@ -296,30 +296,9 @@
         rcv.recv().ok()
     }
 
-<<<<<<< HEAD
-    /// Returns the number of segments that have been merged.
-    pub fn force_merge(&mut self, _lock: &Lock) -> VectorR<ForceMergeMetrics> {
-        let possible_merge = self.take_available_merge_or_wait();
-        let mut state = self.write_state();
-        let mut date = self.write_date();
-
-        if let Some(journal) = possible_merge {
-            state.replace_work_unit(journal);
-            fs_state::persist_state::<State>(&self.location, &state)?;
-            *date = fs_state::crnt_version(&self.location)?;
-        }
-
-        if state.work_stack_len() <= 1 {
-            return Ok(ForceMergeMetrics {
-                merged: 0,
-                segments_left: state.work_stack_len(),
-            });
-        }
-
-=======
+
     fn merge(&self, state: &State, max_nodes_per_segment: usize, capacity: usize) -> VectorR<Merge> {
         let channel = self.metadata.channel;
->>>>>>> c047ecb4
         let location = self.location.clone();
         let similarity = self.metadata.similarity;
         let mut live_segments: Vec<_> = state.dpid_iter().collect();
