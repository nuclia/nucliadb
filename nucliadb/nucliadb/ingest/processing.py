--- conflicted
+++ resolved
@@ -39,11 +39,7 @@
 from nucliadb_utils.exceptions import LimitsExceededError, SendToProcessError
 from nucliadb_utils.settings import nuclia_settings, storage_settings
 from nucliadb_utils.storages.storage import Storage
-<<<<<<< HEAD
-from nucliadb_utils.utilities import Utility, has_feature, set_utility
-=======
-from nucliadb_utils.utilities import Utility, get_ingest, set_utility
->>>>>>> bcdfb48c
+from nucliadb_utils.utilities import Utility, set_utility
 
 logger = logging.getLogger(__name__)
 
@@ -391,18 +387,6 @@
                     url=self.nuclia_internal_push_v2, data=item.json(), headers=headers
                 )
             else:
-<<<<<<< HEAD
-                url = self.nuclia_external_push + "?partition=" + str(partition)
-                if has_feature(
-                    const.Features.PROCESSING_V2,
-                    context={
-                        "kbid": item.kbid,
-                    },
-                ):
-                    url = self.nuclia_external_push_v2
-=======
-                item.learning_config = await self.get_configuration(item.kbid)
->>>>>>> bcdfb48c
                 headers.update(
                     {"X-STF-NUAKEY": f"Bearer {self.nuclia_service_account}"}
                 )
