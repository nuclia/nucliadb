--- conflicted
+++ resolved
@@ -21,15 +21,6 @@
 //! Application initialization and finalization utilities
 
 use std::sync::Arc;
-<<<<<<< HEAD
-
-use nucliadb_core::prelude::*;
-use nucliadb_core::thread::ThreadPoolBuilder;
-
-use crate::merge::{self, MergeScheduler};
-use crate::settings::Settings;
-use crate::shards::providers::shard_cache::ShardWriterCache;
-=======
 
 use crate::merge::errors::MergerError;
 use crate::merge::{self, MergeScheduler};
@@ -37,7 +28,6 @@
 use crate::shards::providers::shard_cache::ShardWriterCache;
 use nucliadb_core::prelude::*;
 use nucliadb_core::thread::ThreadPoolBuilder;
->>>>>>> 39b0fb68
 
 /// Initialize the index node writer. This function must be called before using
 /// a writer
@@ -60,11 +50,7 @@
 
 /// Initialize the global merge scheduler. This function must be called if merge
 /// scheduler should run
-<<<<<<< HEAD
-pub fn initialize_merger(shard_cache: Arc<ShardWriterCache>, settings: Settings) -> NodeResult<()> {
-=======
 pub fn initialize_merger(shard_cache: Arc<ShardWriterCache>, settings: Settings) -> Result<(), MergerError> {
->>>>>>> 39b0fb68
     let merger = MergeScheduler::new(shard_cache, settings);
     let _ = merge::install_global(merger).map(std::thread::spawn)?;
     Ok(())
