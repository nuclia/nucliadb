![nucliadb_standalone](https://github.com/nuclia/nucliadb/actions/workflows/nucliadb_standalone.yml/badge.svg)
![nucliadb_writer](https://github.com/nuclia/nucliadb/actions/workflows/nucliadb_writer.yml/badge.svg)
![nucliadb_reader](https://github.com/nuclia/nucliadb/actions/workflows/nucliadb_reader.yml/badge.svg)
![nucliadb_ingest](https://github.com/nuclia/nucliadb/actions/workflows/nucliadb_ingest.yml/badge.svg)
![nucliadb_node](https://github.com/nuclia/nucliadb/actions/workflows/nucliadb_node.yml/badge.svg)
![nucliadb_search](https://github.com/nuclia/nucliadb/actions/workflows/nucliadb_search.yml/badge.svg)
[![Contributor Covenant](https://img.shields.io/badge/Contributor%20Covenant-2.0-4baaaa.svg)](CODE_OF_CONDUCT.md)
[![License: AGPL V3](https://img.shields.io/badge/license-AGPL%20V3-blue)](LICENCE.md)
![Twitter Follow](https://img.shields.io/twitter/follow/nucliaAI?color=%231DA1F2&logo=Twitter&style=plastic)
[![Discord](https://img.shields.io/discord/911636727150575649?logo=Discord&logoColor=%23FFFFFF&style=plastic)](https://discord.gg/6wMQ8a3bHX)
![Rust](https://img.shields.io/badge/Rust-black?logo=rust&style=plastic)
![Python](https://img.shields.io/badge/Python-black?logo=python&style=plastic)
[![codecov](https://codecov.io/gh/nuclia/nucliadb/branch/main/graph/badge.svg?token=06SRGAV5SS)](https://codecov.io/gh/nuclia/nucliadb)

<p align="center">
  <img src="docs/assets/images/nuclia_db_positiu.svg" alt="Nuclia" height="100">
</p>
<h3 align="center">The AI Search Database.</h3>

<h4 align="center">
  <a href="https://docs.nuclia.dev/docs/docs/nucliadb/intro">DB Quickstart</a> |
  <a href="https://docs.nuclia.dev/docs/about/nuclia">Nuclia Docs</a> |
  <a href="docs/">NucliaDB Developer docs</a> |
  <a href="https://discord.gg/AgevjFJUvk">Chat</a>
</h4>

NucliaDB is a robust database that allows storing and searching on
unstructured data.

It is an out of the box hybrid search database, utilizing vector,
full text and graph indexes.

NucliaDB is written in Rust and Python. We designed it to index large datasets and provide multi-teanant support.

When utilizing NucliaDB with Nuclia cloud, you are able to the power
of an NLP database without the hassle of data extraction, enrichment
and inference. We do all the hard work for you.


# Features
- Store text, files, vectors, labels and annotations
- Perform text searches and given a word or set of words, return resources in our database that contain them.
- Perform semantic searches with vectors. For example, given a set of vectors, return the closest matches in our database. With NLP, this allows us to look for similar sentences without being constrained by exact keywords.
- Export your data in a format compatible with most NLP pipelines (HuggingFace datasets, pytorch, etc)
- Store original data, extracting and data pulled from the Understanding API
- Index fields, paragraphs, and semantic sentences on index storage
- Cloud data and insight extraction with the Nuclia Understanding API™
- Cloud connection to train ML models with Nuclia Learning API™
- Role based security system with upstream proxy authentication validation
- Resources with multiple fields and metadata
- Text/HTML/Markdown plain fields support
<<<<<<< HEAD
- Field types: text, file, link, conversation, layout
- Storage layer (PostgreSQL)
- Blob support with S3-compatible API, GCS and Azure Blob Storage
=======
- Field types: text, file, link, conversation
- Storage layer support: TiKV, Redis and PostgreSQL
- Blob support with S3-compatible API, GCS and PG drivers
>>>>>>> 17d54bbf
- Replication of index storage
- Distributed search
- Cloud-native

## Architecture

<p align="center">
  <img src="docs/assets/images/nucliadb-arch-overview.png" alt="Architecture" width="500px" style="background-color: #fff">
</p>

## Quickstart

Trying NucliaDB is super easy! You can extend your knowledge with the
following readings:

- [Quick start!](https://docs.nuclia.dev/docs/docs/nucliadb/intro)
- Read about what Knowledge boxes are in [our basic concepts](https://docs.nuclia.dev/docs/docs/nucliadb/basics) section
- [Upload a file](https://docs.nuclia.dev/docs/docs/getting-started/quick-start/push)

# 💬 Community

- Chat with us in [Discord][discord]
- 📝 [Blog Posts][blogs]
- Follow us on [Twitter][twitter]
- Do you want to [work with us][linkedin]?

# 🙋 FAQ

## How is NucliaDB different from traditional search engines like Elasticsearch or Solr?

The core difference and advantage of NucliaDB is its architecture built from the ground up for unstructured data. Its vector index, keyword, graph and fuzzy search provide an API to use all extracted and extracted information from Nuclia, Understanding API and provides powerful NLP abilities to any application with low code and peace of mind.

## What license does NucliaDB use?

NucliaDB is open-source under the GNU Affero General Public License Version 3 - AGPLv3. Fundamentally, this means that you are free to use NucliaDB for your project, as long as you don't modify NucliaDB. If you do, you have to make the modifications public.

## What is Nuclia's business model?

Our business model relies on our normalization API, this one is based on `Nuclia Learning API` and `Nuclia Understanding API`. This two APIs offers transformation of unstructured data to NucliaDB compatible data with AI. We also offer NucliaDB as a service at our multi-cloud provider infrastructure: [https://nuclia.cloud](https://nuclia.cloud).

# 🤝 Contribute and spread the word

We are always happy to have contributions: code, documentation, issues, feedback, or even saying hello on discord! Here is how you can get started:

- Read our [Contributor Covenant Code of Conduct](CODE_OF_CONDUCT.md)
- Create a fork of NucliaDB and submit your pull request!

✨ And to thank you for your contributions, claim your swag by emailing us at info at nuclia.com.

## Reference

- [Nuclia Documentation](https://docs.nuclia.dev/)
- [API Reference](https://docs.nuclia.dev/docs/api)

## Meta

- [Rust Code Style](CODE_STYLE_RUST.md)
- [Python Code Style](CODE_STYLE_PYTHON.md)
- [Code of conduct](CODE_OF_CONDUCT.md)
- [Contributing](CONTRIBUTING.md)

[website]: https://nuclia.com/
[cloud]: https://nuclia.cloud/
[twitter]: https://twitter.com/nucliaAI
[discord]: https://discord.gg/AgevjFJUvk
[blogs]: https://nuclia.com/blog
[linkedin]: https://www.linkedin.com/company/nuclia/<|MERGE_RESOLUTION|>--- conflicted
+++ resolved
@@ -49,15 +49,9 @@
 - Role based security system with upstream proxy authentication validation
 - Resources with multiple fields and metadata
 - Text/HTML/Markdown plain fields support
-<<<<<<< HEAD
-- Field types: text, file, link, conversation, layout
+- Field types: text, file, link, conversation
 - Storage layer (PostgreSQL)
 - Blob support with S3-compatible API, GCS and Azure Blob Storage
-=======
-- Field types: text, file, link, conversation
-- Storage layer support: TiKV, Redis and PostgreSQL
-- Blob support with S3-compatible API, GCS and PG drivers
->>>>>>> 17d54bbf
 - Replication of index storage
 - Distributed search
 - Cloud-native
