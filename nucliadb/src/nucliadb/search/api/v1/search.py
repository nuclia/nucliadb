# Copyright (C) 2021 Bosutech XXI S.L.
#
# nucliadb is offered under the AGPL v3.0 and as commercial software.
# For commercial licensing, contact us at info@nuclia.com.
#
# AGPL:
# This program is free software: you can redistribute it and/or modify
# it under the terms of the GNU Affero General Public License as
# published by the Free Software Foundation, either version 3 of the
# License, or (at your option) any later version.
#
# This program is distributed in the hope that it will be useful,
# but WITHOUT ANY WARRANTY; without even the implied warranty of
# MERCHANTABILITY or FITNESS FOR A PARTICULAR PURPOSE. See the
# GNU Affero General Public License for more details.
#
# You should have received a copy of the GNU Affero General Public License
# along with this program. If not, see <http://www.gnu.org/licenses/>.
#
import json
from time import time
from typing import Optional, Union

from fastapi import Body, Header, Query, Request, Response
from fastapi.openapi.models import Example
from fastapi_versioning import version
from pydantic import ValidationError

from nucliadb.common.datamanagers.exceptions import KnowledgeBoxNotFound
from nucliadb.models.responses import HTTPClientError
from nucliadb.search import logger, predict
from nucliadb.search.api.v1.router import KB_PREFIX, api
from nucliadb.search.api.v1.utils import fastapi_query
from nucliadb.search.requesters.utils import Method, debug_nodes_info, node_query
from nucliadb.search.search import cache
from nucliadb.search.search.exceptions import InvalidQueryError
from nucliadb.search.search.merge import fetch_resources, merge_results
from nucliadb.search.search.pgcatalog import pgcatalog_enabled, pgcatalog_search
from nucliadb.search.search.query import QueryParser
from nucliadb.search.search.utils import (
    maybe_log_request_payload,
    min_score_from_payload,
    min_score_from_query_params,
    should_disable_vector_search,
)
from nucliadb_models.common import FieldTypeName
from nucliadb_models.metadata import ResourceProcessingStatus
from nucliadb_models.resource import ExtractedDataTypeName, NucliaDBRoles
from nucliadb_models.search import (
    CatalogRequest,
    KnowledgeboxSearchResults,
    MinScore,
    NucliaDBClientType,
    ResourceProperties,
    SearchOptions,
    SearchParamDefaults,
    SearchRequest,
    SortField,
    SortOptions,
    SortOrder,
)
from nucliadb_models.security import RequestSecurity
from nucliadb_models.utils import DateTime
from nucliadb_utils.authentication import requires
from nucliadb_utils.exceptions import LimitsExceededError
from nucliadb_utils.utilities import get_audit

SEARCH_EXAMPLES = {
    "filtering_by_icon": Example(
        summary="Search for pdf documents where the text 'Noam Chomsky' appears",
        description="For a complete list of filters, visit: https://github.com/nuclia/nucliadb/blob/main/docs/internal/SEARCH.md#filters-and-facets",  # noqa
        value={
            "query": "Noam Chomsky",
            "filters": ["/icon/application/pdf"],
            "features": [SearchOptions.FULLTEXT],
        },
    ),
    "get_language_counts": Example(
        summary="Get the number of documents for each language",
        description="For a complete list of facets, visit: https://github.com/nuclia/nucliadb/blob/main/docs/internal/SEARCH.md#filters-and-facets",  # noqa
        value={
            "page_size": 0,
            "faceted": ["/s/p"],
            "features": [SearchOptions.FULLTEXT],
        },
    ),
}


@api.get(
    f"/{KB_PREFIX}/{{kbid}}/search",
    status_code=200,
    summary="Search Knowledge Box",
    description="Search on a Knowledge Box and retrieve separate results for documents, paragraphs, and sentences. Usually, it is better to use `find`",  # noqa: E501
    response_model=KnowledgeboxSearchResults,
    response_model_exclude_unset=True,
    tags=["Search"],
)
@requires(NucliaDBRoles.READER)
@version(1)
async def search_knowledgebox(
    request: Request,
    response: Response,
    kbid: str,
    query: str = fastapi_query(SearchParamDefaults.query),
    fields: list[str] = fastapi_query(SearchParamDefaults.fields),
    filters: list[str] = fastapi_query(SearchParamDefaults.filters),
    faceted: list[str] = fastapi_query(SearchParamDefaults.faceted),
    sort_field: SortField = fastapi_query(SearchParamDefaults.sort_field),
    sort_limit: Optional[int] = fastapi_query(SearchParamDefaults.sort_limit),
    sort_order: SortOrder = fastapi_query(SearchParamDefaults.sort_order),
    page_number: int = fastapi_query(SearchParamDefaults.page_number),
    page_size: int = fastapi_query(SearchParamDefaults.page_size),
    min_score: Optional[float] = Query(
        default=None,
        description="Minimum similarity score to filter vector index results. If not specified, the default minimum score of the semantic model associated to the Knowledge Box will be used. Check out the documentation for more information on how to use this parameter: https://docs.nuclia.dev/docs/rag/advanced/search#minimum-score",  # noqa: E501
        deprecated=True,
    ),
    min_score_semantic: Optional[float] = Query(
        default=None,
        description="Minimum semantic similarity score to filter vector index results. If not specified, the default minimum score of the semantic model associated to the Knowledge Box will be used. Check out the documentation for more information on how to use this parameter: https://docs.nuclia.dev/docs/rag/advanced/search#minimum-score",  # noqa: E501
    ),
    min_score_bm25: float = Query(
        default=0,
        description="Minimum bm25 score to filter paragraph and document index results",
        ge=0,
    ),
    vectorset: Optional[str] = fastapi_query(SearchParamDefaults.vectorset),
    range_creation_start: Optional[DateTime] = fastapi_query(SearchParamDefaults.range_creation_start),
    range_creation_end: Optional[DateTime] = fastapi_query(SearchParamDefaults.range_creation_end),
    range_modification_start: Optional[DateTime] = fastapi_query(
        SearchParamDefaults.range_modification_start
    ),
    range_modification_end: Optional[DateTime] = fastapi_query(
        SearchParamDefaults.range_modification_end
    ),
    features: list[SearchOptions] = fastapi_query(
        SearchParamDefaults.search_features,
        default=[
            SearchOptions.KEYWORD,
            SearchOptions.FULLTEXT,
            SearchOptions.SEMANTIC,
        ],
    ),
    debug: bool = fastapi_query(SearchParamDefaults.debug),
    highlight: bool = fastapi_query(SearchParamDefaults.highlight),
    show: list[ResourceProperties] = fastapi_query(SearchParamDefaults.show),
    field_type_filter: list[FieldTypeName] = fastapi_query(
        SearchParamDefaults.field_type_filter, alias="field_type"
    ),
    extracted: list[ExtractedDataTypeName] = fastapi_query(SearchParamDefaults.extracted),
    shards: list[str] = fastapi_query(SearchParamDefaults.shards),
    with_duplicates: bool = fastapi_query(SearchParamDefaults.with_duplicates),
    with_synonyms: bool = fastapi_query(SearchParamDefaults.with_synonyms),
    autofilter: bool = fastapi_query(SearchParamDefaults.autofilter),
    security_groups: list[str] = fastapi_query(SearchParamDefaults.security_groups),
    show_hidden: bool = fastapi_query(SearchParamDefaults.show_hidden, include_in_schema=False),
    x_ndb_client: NucliaDBClientType = Header(NucliaDBClientType.API),
    x_nucliadb_user: str = Header(""),
    x_forwarded_for: str = Header(""),
) -> Union[KnowledgeboxSearchResults, HTTPClientError]:
    try:
        security = None
        if len(security_groups) > 0:
            security = RequestSecurity(groups=security_groups)
        item = SearchRequest(
            query=query,
            fields=fields,
            filters=filters,
            faceted=faceted,
            sort=(
                SortOptions(field=sort_field, limit=sort_limit, order=sort_order)
                if sort_field is not None
                else None
            ),
            page_number=page_number,
            page_size=page_size,
            min_score=min_score_from_query_params(min_score_bm25, min_score_semantic, min_score),
            vectorset=vectorset,
            range_creation_end=range_creation_end,
            range_creation_start=range_creation_start,
            range_modification_end=range_modification_end,
            range_modification_start=range_modification_start,
            features=features,
            debug=debug,
            highlight=highlight,
            show=show,
            field_type_filter=field_type_filter,
            extracted=extracted,
            shards=shards,
            with_duplicates=with_duplicates,
            with_synonyms=with_synonyms,
            autofilter=autofilter,
            security=security,
            show_hidden=show_hidden,
        )
    except ValidationError as exc:
        detail = json.loads(exc.json())
        return HTTPClientError(status_code=422, detail=detail)
    return await _search_endpoint(response, kbid, item, x_ndb_client, x_nucliadb_user, x_forwarded_for)


@api.get(
    f"/{KB_PREFIX}/{{kbid}}/catalog",
    status_code=200,
    summary="List resources of a Knowledge Box",
    description="List resources of a Knowledge Box",
    response_model=KnowledgeboxSearchResults,
    response_model_exclude_unset=True,
    tags=["Search"],
)
@requires(NucliaDBRoles.READER)
@version(1)
async def catalog_get(
    request: Request,
    response: Response,
    kbid: str,
    query: str = fastapi_query(SearchParamDefaults.query),
    filters: list[str] = fastapi_query(SearchParamDefaults.filters),
    faceted: list[str] = fastapi_query(SearchParamDefaults.faceted),
    sort_field: SortField = fastapi_query(SearchParamDefaults.sort_field),
    sort_limit: Optional[int] = fastapi_query(SearchParamDefaults.sort_limit),
    sort_order: SortOrder = fastapi_query(SearchParamDefaults.sort_order),
    page_number: int = fastapi_query(SearchParamDefaults.page_number),
    page_size: int = fastapi_query(SearchParamDefaults.page_size),
    shards: list[str] = fastapi_query(SearchParamDefaults.shards, deprecated=True),
    with_status: Optional[ResourceProcessingStatus] = fastapi_query(
        SearchParamDefaults.with_status, deprecated="Use filters instead"
    ),
    debug: bool = fastapi_query(SearchParamDefaults.debug, include_in_schema=False),
    range_creation_start: Optional[DateTime] = fastapi_query(SearchParamDefaults.range_creation_start),
    range_creation_end: Optional[DateTime] = fastapi_query(SearchParamDefaults.range_creation_end),
    range_modification_start: Optional[DateTime] = fastapi_query(
        SearchParamDefaults.range_modification_start
    ),
    range_modification_end: Optional[DateTime] = fastapi_query(
        SearchParamDefaults.range_modification_end
    ),
    hidden: Optional[bool] = fastapi_query(SearchParamDefaults.hidden, include_in_schema=False),
) -> Union[KnowledgeboxSearchResults, HTTPClientError]:
    item = CatalogRequest(
        query=query,
        filters=filters,
        faceted=faceted,
        page_number=page_number,
        page_size=page_size,
        shards=shards,
        debug=debug,
        with_status=with_status,
        range_creation_start=range_creation_start,
        range_creation_end=range_creation_end,
        range_modification_start=range_modification_start,
        range_modification_end=range_modification_end,
        hidden=hidden,
    )
    if sort_field:
        item.sort = SortOptions(field=sort_field, limit=sort_limit, order=sort_order)
    return await catalog(kbid, item)


@api.post(
    f"/{KB_PREFIX}/{{kbid}}/catalog",
    status_code=200,
    summary="List resources of a Knowledge Box",
    description="List resources of a Knowledge Box",
    response_model=KnowledgeboxSearchResults,
    response_model_exclude_unset=True,
    tags=["Search"],
)
@requires(NucliaDBRoles.READER)
@version(1)
async def catalog_post(
    request: Request,
    kbid: str,
    item: CatalogRequest,
) -> Union[KnowledgeboxSearchResults, HTTPClientError]:
    return await catalog(kbid, item)


async def catalog(
    kbid: str,
    item: CatalogRequest,
):
    """
    Catalog endpoint is a simplified version of the search endpoint, it only
    returns bm25 results on titles and it does not support vector search.
    It is useful for listing resources in a knowledge box.
    """
    maybe_log_request_payload(kbid, "/catalog", item)
    start_time = time()
    try:
        with cache.request_caches():
            sort = item.sort
            if sort is None:
                # By default we sort by creation date (most recent first)
                sort = SortOptions(
                    field=SortField.CREATED,
                    order=SortOrder.DESC,
                    limit=None,
                )

            query_parser = QueryParser(
                kbid=kbid,
                features=[SearchOptions.FULLTEXT],
                query=item.query,
                label_filters=item.filters,
                keyword_filters=[],
                faceted=item.faceted,
                sort=sort,
                page_number=item.page_number,
                page_size=item.page_size,
                min_score=MinScore(bm25=0, semantic=0),
                fields=["a/title"],
                with_status=item.with_status,
                range_creation_start=item.range_creation_start,
                range_creation_end=item.range_creation_end,
                range_modification_start=item.range_modification_start,
                range_modification_end=item.range_modification_end,
                hidden=item.hidden,
            )
            pb_query, _, _ = await query_parser.parse()

            if not pgcatalog_enabled(kbid):
                (results, _, queried_nodes) = await node_query(
                    kbid,
                    Method.SEARCH,
                    pb_query,
                    target_shard_replicas=item.shards,
                    # Catalog should not go to read replicas because we want it to be
                    # consistent and most up to date results
                    use_read_replica_nodes=False,
                )

                # We need to merge
                search_results = await merge_results(
                    results,
                    count=item.page_size,
                    page=item.page_number,
                    kbid=kbid,
                    show=[ResourceProperties.BASIC],
                    field_type_filter=[],
                    extracted=[],
                    sort=sort,
                    requested_relations=pb_query.relation_subgraph,
                    min_score=query_parser.min_score,
                    highlight=False,
                )
            else:
                search_results = KnowledgeboxSearchResults()
                search_results.fulltext = await pgcatalog_search(query_parser)
                search_results.resources = await fetch_resources(
                    resources=[r.rid for r in search_results.fulltext.results],
                    kbid=kbid,
                    show=[ResourceProperties.BASIC],
                    field_type_filter=[],
                    extracted=[],
                )
                queried_nodes = []

            # We don't need sentences, paragraphs or relations on the catalog
            # response, so we set to None so that fastapi doesn't include them
            # in the response payload
            search_results.sentences = None
            search_results.paragraphs = None
            search_results.relations = None
            if item.debug:
                search_results.nodes = debug_nodes_info(queried_nodes)
            queried_shards = [shard_id for _, shard_id in queried_nodes]
            search_results.shards = queried_shards
            return search_results
    except InvalidQueryError as exc:
        return HTTPClientError(status_code=412, detail=str(exc))
    except KnowledgeBoxNotFound:
        return HTTPClientError(status_code=404, detail="Knowledge Box not found")
    except LimitsExceededError as exc:
        return HTTPClientError(status_code=exc.status_code, detail=exc.detail)
    finally:
        duration = time() - start_time
        if duration > 2:  # pragma: no cover
            logger.warning(
                "Slow catalog request",
                extra={
                    "kbid": kbid,
                    "duration": duration,
                    "query": item.model_dump_json(),
                },
            )


@api.post(
    f"/{KB_PREFIX}/{{kbid}}/search",
    status_code=200,
    summary="Search Knowledge Box",
    description="Search on a Knowledge Box and retrieve separate results for documents, paragraphs, and sentences. Usually, it is better to use `find`",  # noqa: E501
    response_model=KnowledgeboxSearchResults,
    response_model_exclude_unset=True,
    tags=["Search"],
)
@requires(NucliaDBRoles.READER)
@version(1)
async def search_post_knowledgebox(
    request: Request,
    response: Response,
    kbid: str,
    item: SearchRequest = Body(openapi_examples=SEARCH_EXAMPLES),
    x_ndb_client: NucliaDBClientType = Header(NucliaDBClientType.API),
    x_nucliadb_user: str = Header(""),
    x_forwarded_for: str = Header(""),
) -> Union[KnowledgeboxSearchResults, HTTPClientError]:
    return await _search_endpoint(response, kbid, item, x_ndb_client, x_nucliadb_user, x_forwarded_for)


async def _search_endpoint(
    response: Response,
    kbid: str,
    item: SearchRequest,
    x_ndb_client: NucliaDBClientType,
    x_nucliadb_user: str,
    x_forwarded_for: str,
    **kwargs,
) -> Union[KnowledgeboxSearchResults, HTTPClientError]:
    try:
        with cache.request_caches():
            results, incomplete = await search(
                kbid, item, x_ndb_client, x_nucliadb_user, x_forwarded_for, **kwargs
            )
            response.status_code = 206 if incomplete else 200
            return results
    except KnowledgeBoxNotFound:
        return HTTPClientError(status_code=404, detail="Knowledge Box not found")
    except LimitsExceededError as exc:
        return HTTPClientError(status_code=exc.status_code, detail=exc.detail)
    except InvalidQueryError as exc:
        return HTTPClientError(status_code=412, detail=str(exc))
    except predict.ProxiedPredictAPIError as err:
        return HTTPClientError(
            status_code=err.status,
            detail=err.detail,
        )


async def search(
    kbid: str,
    item: SearchRequest,
    x_ndb_client: NucliaDBClientType,
    x_nucliadb_user: str,
    x_forwarded_for: str,
    do_audit: bool = True,
    with_status: Optional[ResourceProcessingStatus] = None,
) -> tuple[KnowledgeboxSearchResults, bool]:
    audit = get_audit()
    start_time = time()

    item.min_score = min_score_from_payload(item.min_score)

    if SearchOptions.SEMANTIC in item.features:
        if should_disable_vector_search(item):
            item.features.remove(SearchOptions.SEMANTIC)

    # We need to query all nodes
    query_parser = QueryParser(
        kbid=kbid,
        features=item.features,
        query=item.query,
        label_filters=item.filters,
        keyword_filters=[],
        faceted=item.faceted,
        sort=item.sort,
        page_number=item.page_number,
        page_size=item.page_size,
        min_score=item.min_score,
        range_creation_start=item.range_creation_start,
        range_creation_end=item.range_creation_end,
        range_modification_start=item.range_modification_start,
        range_modification_end=item.range_modification_end,
        fields=item.fields,
        user_vector=item.vector,
        vectorset=item.vectorset,
        with_duplicates=item.with_duplicates,
        with_status=with_status,
        with_synonyms=item.with_synonyms,
        autofilter=item.autofilter,
        security=item.security,
        rephrase=item.rephrase,
<<<<<<< HEAD
        hidden=item.show_hidden and None,
=======
        rephrase_prompt=item.rephrase_prompt,
>>>>>>> 292bf3ef
    )
    pb_query, incomplete_results, autofilters = await query_parser.parse()

    results, query_incomplete_results, queried_nodes = await node_query(
        kbid, Method.SEARCH, pb_query, target_shard_replicas=item.shards
    )

    incomplete_results = incomplete_results or query_incomplete_results

    # We need to merge
    search_results = await merge_results(
        results,
        count=item.page_size,
        page=item.page_number,
        kbid=kbid,
        show=item.show,
        field_type_filter=item.field_type_filter,
        extracted=item.extracted,
        sort=query_parser.sort,  # type: ignore
        requested_relations=pb_query.relation_subgraph,
        min_score=query_parser.min_score,
        highlight=item.highlight,
    )

    if audit is not None and do_audit:
        audit.search(
            kbid,
            x_nucliadb_user,
            x_ndb_client.to_proto(),
            x_forwarded_for,
            pb_query,
            time() - start_time,
            len(search_results.resources),
        )

    if item.debug:
        search_results.nodes = debug_nodes_info(queried_nodes)

    queried_shards = [shard_id for _, shard_id in queried_nodes]
    search_results.shards = queried_shards
    search_results.autofilters = autofilters
    return search_results, incomplete_results<|MERGE_RESOLUTION|>--- conflicted
+++ resolved
@@ -482,11 +482,8 @@
         autofilter=item.autofilter,
         security=item.security,
         rephrase=item.rephrase,
-<<<<<<< HEAD
         hidden=item.show_hidden and None,
-=======
         rephrase_prompt=item.rephrase_prompt,
->>>>>>> 292bf3ef
     )
     pb_query, incomplete_results, autofilters = await query_parser.parse()
 
