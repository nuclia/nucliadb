// Copyright (C) 2021 Bosutech XXI S.L.
//
// nucliadb is offered under the AGPL v3.0 and as commercial software.
// For commercial licensing, contact us at info@nuclia.com.
//
// AGPL:
// This program is free software: you can redistribute it and/or modify
// it under the terms of the GNU Affero General Public License as
// published by the Free Software Foundation, either version 3 of the
// License, or (at your option) any later version.
//
// This program is distributed in the hope that it will be useful,
// but WITHOUT ANY WARRANTY; without even the implied warranty of
// MERCHANTABILITY or FITNESS FOR A PARTICULAR PURPOSE. See the
// GNU Affero General Public License for more details.
//
// You should have received a copy of the GNU Affero General Public License
// along with this program. If not, see <http://www.gnu.org/licenses/>.
//

use clap::Parser;
use nidx::{
    api,
    control::{control_client, ControlRequest, ControlServer},
    indexer, metrics, scheduler, searcher,
    settings::EnvSettings,
    telemetry, worker, Settings,
};
use prometheus_client::registry::Registry;
use sentry::IntoDsn;
<<<<<<< HEAD
use std::{path::Path, sync::Arc};
use tokio::{net::TcpListener, task::JoinSet};
=======
use std::{collections::HashMap, sync::Arc};
use tokio::{net::TcpListener, signal, task::JoinSet};
use tokio_util::sync::CancellationToken;
>>>>>>> 38b4a619
use tracing::*;

#[derive(Debug, clap::Parser)]
struct CommandLine {
    #[command(subcommand)]
    cmd: Option<Ctl>,
    components: Vec<Component>,
}

#[derive(Debug, clap::Subcommand)]
enum Ctl {
    #[command(subcommand)]
    Ctl(ControlRequest),
}

#[derive(Debug, Clone, clap::ValueEnum)]
enum Component {
    Indexer,
    Worker,
    Scheduler,
    Searcher,
    Api,
}

// Main wrapper needed to initialize Sentry before Tokio
fn main() -> anyhow::Result<()> {
    let env_settings = EnvSettings::from_env();
    let cmdline = CommandLine::parse();

    if let Some(Ctl::Ctl(cmd_request)) = cmdline.cmd {
        return control_client(&env_settings, cmd_request);
    }

    let sentry_options = if let Some(sentry) = &env_settings.telemetry.sentry {
        sentry::ClientOptions {
            dsn: sentry.dsn.clone().into_dsn()?,
            environment: Some(sentry.environment.clone().into()),
            release: sentry::release_name!(),
            ..Default::default()
        }
    } else {
        // No Sentry config provided, fallback to printing traces to logs
        sentry::ClientOptions {
            dsn: "http://disabled:disabled@disabled/disabled".into_dsn()?,
            before_send: Some(Arc::new(|event| {
                debug!("Sentry error {event:#?}");
                None
            })),
            ..Default::default()
        }
    };
    let _guard = sentry::init(sentry_options);

    tokio::runtime::Builder::new_multi_thread()
        .enable_all()
        .build()
        .unwrap()
        .block_on(do_main(env_settings, cmdline.components))
}

async fn do_main(env_settings: EnvSettings, components: Vec<Component>) -> anyhow::Result<()> {
    telemetry::init(&env_settings.telemetry)?;

    let settings = Settings::from_env_settings(env_settings).await?;
    let mut metrics = Registry::with_prefix("nidx");

    let shutdown = CancellationToken::new();

    let mut task_ids = HashMap::new();
    let mut tasks = JoinSet::new();
<<<<<<< HEAD
    components.iter().for_each(|component| {
        match component {
            Component::Indexer => tasks.spawn(indexer::run(settings.clone())),
            Component::Worker => tasks.spawn(worker::run(settings.clone())),
            Component::Scheduler => {
=======
    let args: Vec<_> = std::env::args().skip(1).collect();
    args.iter().for_each(|arg| {
        match arg.as_str() {
            "indexer" => task_ids.insert(tasks.spawn(indexer::run(settings.clone(), shutdown.clone())).id(), "indexer"),
            "worker" => task_ids.insert(tasks.spawn(worker::run(settings.clone(), shutdown.clone())).id(), "worker"),
            "scheduler" => {
>>>>>>> 38b4a619
                metrics::scheduler::register(&mut metrics);
                task_ids.insert(tasks.spawn(scheduler::run(settings.clone(), shutdown.clone())).id(), "scheduler")
            }
            "searcher" => {
                task_ids.insert(tasks.spawn(searcher::run(settings.clone(), shutdown.clone())).id(), "searcher")
            }
<<<<<<< HEAD
            Component::Searcher => {
                metrics::searcher::register(&mut metrics);
                tasks.spawn(searcher::run(settings.clone()))
            }
            Component::Api => tasks.spawn(api::run(settings.clone())),
        };
    });

    tasks.spawn(metrics_server(metrics));
    let control = ControlServer {
        meta: settings.metadata.clone(),
    };
    tasks.spawn(async move { control.run(Path::new(settings.control_socket.as_ref().unwrap())).await });
=======
            "api" => task_ids.insert(tasks.spawn(api::run(settings.clone(), shutdown.clone())).id(), "api"),
            other => panic!("Unknown component: {other}"),
        };
    });

    // Purposely not tracked, we want metrics until the process finally dies
    tokio::spawn(metrics_server(metrics));

    let termination_listener = async {
        let mut sigterm = signal::unix::signal(signal::unix::SignalKind::terminate()).unwrap();
        let mut sigquit = signal::unix::signal(signal::unix::SignalKind::quit()).unwrap();

        tokio::select! {
            _ = sigterm.recv() => info!("Terminating on SIGTERM"),
            _ = sigquit.recv() => info!("Terminating on SIGQUIT"),
            _ = signal::ctrl_c() => info!("Terminating on ctrl-c"),
        }
    };

    // Wait for termination signal or any task to die
    tokio::select! {
        Some(join_result) = tasks.join_next_with_id() => {
            let (id, result) = join_result.unwrap();
            let task_name = task_ids.get(&id).unwrap_or(&"<unknown>");
            if let Err(e) = result {
                panic!("Task {task_name} finished with error, stopping: {e:?}");
            } else {
                panic!("Task {task_name} unexpectedly exited without error");
            }
        }
        _ = termination_listener => {}
    }

    // Initiate shutdown
    info!("Initiating graceful shutdown");
    shutdown.cancel();
>>>>>>> 38b4a619

    while let Some(join_result) = tasks.join_next_with_id().await {
        let (id, task_result) = join_result.unwrap();
        let task_name = task_ids.get(&id).unwrap_or(&"<unknown>");
        if let Err(e) = task_result {
            panic!("Task {task_name} finished with error, stopping: {e:?}");
        } else {
            debug!("Task {task_name} exited without error");
        }
    }

    info!("Successfully shutted down");

    Ok(())
}

async fn metrics_server(metrics: Registry) -> anyhow::Result<()> {
    let metrics = Arc::new(metrics);
    let router = axum::Router::new()
        .route(
            "/metrics",
            axum::routing::get(|| async move {
                let mut buffer = String::new();
                if prometheus_client::encoding::text::encode(&mut buffer, &metrics).is_err() {
                    Err("Error encoding metrics")
                } else {
                    Ok(buffer)
                }
            }),
        )
        .into_make_service();

    axum::serve(TcpListener::bind("0.0.0.0:10010").await?, router).await?;
    Ok(())
}<|MERGE_RESOLUTION|>--- conflicted
+++ resolved
@@ -28,14 +28,9 @@
 };
 use prometheus_client::registry::Registry;
 use sentry::IntoDsn;
-<<<<<<< HEAD
-use std::{path::Path, sync::Arc};
-use tokio::{net::TcpListener, task::JoinSet};
-=======
 use std::{collections::HashMap, sync::Arc};
 use tokio::{net::TcpListener, signal, task::JoinSet};
 use tokio_util::sync::CancellationToken;
->>>>>>> 38b4a619
 use tracing::*;
 
 #[derive(Debug, clap::Parser)]
@@ -106,48 +101,32 @@
 
     let mut task_ids = HashMap::new();
     let mut tasks = JoinSet::new();
-<<<<<<< HEAD
     components.iter().for_each(|component| {
-        match component {
-            Component::Indexer => tasks.spawn(indexer::run(settings.clone())),
-            Component::Worker => tasks.spawn(worker::run(settings.clone())),
+        let task = match component {
+            Component::Indexer => tasks.spawn(indexer::run(settings.clone(), shutdown.clone())),
+            Component::Worker => tasks.spawn(worker::run(settings.clone(), shutdown.clone())),
             Component::Scheduler => {
-=======
-    let args: Vec<_> = std::env::args().skip(1).collect();
-    args.iter().for_each(|arg| {
-        match arg.as_str() {
-            "indexer" => task_ids.insert(tasks.spawn(indexer::run(settings.clone(), shutdown.clone())).id(), "indexer"),
-            "worker" => task_ids.insert(tasks.spawn(worker::run(settings.clone(), shutdown.clone())).id(), "worker"),
-            "scheduler" => {
->>>>>>> 38b4a619
                 metrics::scheduler::register(&mut metrics);
-                task_ids.insert(tasks.spawn(scheduler::run(settings.clone(), shutdown.clone())).id(), "scheduler")
+                tasks.spawn(scheduler::run(settings.clone(), shutdown.clone()))
             }
-            "searcher" => {
-                task_ids.insert(tasks.spawn(searcher::run(settings.clone(), shutdown.clone())).id(), "searcher")
-            }
-<<<<<<< HEAD
             Component::Searcher => {
                 metrics::searcher::register(&mut metrics);
-                tasks.spawn(searcher::run(settings.clone()))
+                tasks.spawn(searcher::run(settings.clone(), shutdown.clone()))
             }
-            Component::Api => tasks.spawn(api::run(settings.clone())),
+            Component::Api => tasks.spawn(api::run(settings.clone(), shutdown.clone())),
         };
-    });
-
-    tasks.spawn(metrics_server(metrics));
-    let control = ControlServer {
-        meta: settings.metadata.clone(),
-    };
-    tasks.spawn(async move { control.run(Path::new(settings.control_socket.as_ref().unwrap())).await });
-=======
-            "api" => task_ids.insert(tasks.spawn(api::run(settings.clone(), shutdown.clone())).id(), "api"),
-            other => panic!("Unknown component: {other}"),
-        };
+        task_ids.insert(task.id(), component);
     });
 
     // Purposely not tracked, we want metrics until the process finally dies
     tokio::spawn(metrics_server(metrics));
+    if let Some(control_socket) = &settings.control_socket {
+        let control_socket = control_socket.clone();
+        let control = ControlServer {
+            meta: settings.metadata.clone(),
+        };
+        tasks.spawn(async move { control.run(&control_socket).await });
+    }
 
     let termination_listener = async {
         let mut sigterm = signal::unix::signal(signal::unix::SignalKind::terminate()).unwrap();
@@ -164,7 +143,7 @@
     tokio::select! {
         Some(join_result) = tasks.join_next_with_id() => {
             let (id, result) = join_result.unwrap();
-            let task_name = task_ids.get(&id).unwrap_or(&"<unknown>");
+            let task_name = task_ids.get(&id).map(|x| format!("{x:?}")).unwrap_or("<unknown>".to_string());
             if let Err(e) = result {
                 panic!("Task {task_name} finished with error, stopping: {e:?}");
             } else {
@@ -177,11 +156,10 @@
     // Initiate shutdown
     info!("Initiating graceful shutdown");
     shutdown.cancel();
->>>>>>> 38b4a619
 
     while let Some(join_result) = tasks.join_next_with_id().await {
         let (id, task_result) = join_result.unwrap();
-        let task_name = task_ids.get(&id).unwrap_or(&"<unknown>");
+        let task_name = task_ids.get(&id).map(|x| format!("{x:?}")).unwrap_or("<unknown>".to_string());
         if let Err(e) = task_result {
             panic!("Task {task_name} finished with error, stopping: {e:?}");
         } else {
