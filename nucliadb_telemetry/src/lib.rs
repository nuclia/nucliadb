--- conflicted
+++ resolved
@@ -19,11 +19,7 @@
 
 #![allow(clippy::bool_assert_comparison)]
 pub mod payload;
-<<<<<<< HEAD
-/// This crate contains  the code responsible for sending usage data to NucliaDB's server.
-=======
 /// This crate contains  the code responsible for sending usage data to Nuclia's server.
->>>>>>> 03a83d07
 mod sender;
 pub(crate) mod sink;
 
