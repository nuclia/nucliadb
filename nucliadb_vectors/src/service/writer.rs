--- conflicted
+++ resolved
@@ -114,30 +114,7 @@
         let temporal_mark = SystemTime::now();
         let mut lengths: HashMap<usize, Vec<_>> = HashMap::new();
         let mut elems = Vec::new();
-<<<<<<< HEAD
         let normalize_vectors = self.index.config().normalize_vectors;
-        if resource.status != ResourceStatus::Delete as i32 {
-            for (field_id, field_paragraphs) in resource.paragraphs.iter() {
-                for paragraph in field_paragraphs.paragraphs.values() {
-                    let mut inner_labels = paragraph.labels.clone();
-                    inner_labels.push(field_id.clone());
-                    let labels = LabelDictionary::new(inner_labels);
-
-                    for (key, sentence) in paragraph.sentences.iter().clone() {
-                        let key = key.to_string();
-                        let labels = labels.clone();
-                        let vector = if normalize_vectors {
-                            utils::normalize_vector(&sentence.vector)
-                        } else {
-                            sentence.vector.clone()
-                        };
-                        let metadata = sentence.metadata.as_ref().map(|m| m.encode_to_vec());
-                        let bucket = lengths.entry(vector.len()).or_default();
-                        elems.push(Elem::new(key, vector, labels, metadata));
-                        bucket.push(field_id);
-                    }
-=======
-        let normalize_vectors = self.index.metadata().normalize_vectors;
         for (field_id, field_paragraphs) in resource.fields() {
             for paragraph in field_paragraphs {
                 let mut inner_labels = paragraph.labels.clone();
@@ -156,7 +133,6 @@
                     let bucket = lengths.entry(vector.len()).or_default();
                     elems.push(Elem::new(key, vector, labels, metadata));
                     bucket.push(field_id);
->>>>>>> de645e3d
                 }
             }
         }
@@ -340,13 +316,8 @@
             ..Default::default()
         };
         // insert - delete - insert sequence
-<<<<<<< HEAD
         let mut writer = VectorWriterService::create(&dir.path().join("vectors"), "abc".into(), vsc).unwrap();
-        let res = writer.set_resource(&resource);
-=======
-        let mut writer = VectorWriterService::create(vsc).unwrap();
         let res = writer.set_resource(nucliadb_core::vectors::ResourceWrapper::from(&resource));
->>>>>>> de645e3d
         assert!(res.is_ok());
         let res = writer.delete_resource(&resource_id);
         assert!(res.is_ok());
@@ -414,13 +385,8 @@
             ..Default::default()
         };
         // insert - delete - insert sequence
-<<<<<<< HEAD
         let mut writer = VectorWriterService::create(&dir.path().join("vectors"), "abc".into(), vsc).unwrap();
-        let res = writer.set_resource(&resource);
-=======
-        let mut writer = VectorWriterService::create(vsc).unwrap();
         let res = writer.set_resource(nucliadb_core::vectors::ResourceWrapper::from(&resource));
->>>>>>> de645e3d
         assert!(res.is_ok());
         let res = writer.delete_resource(&resource_id);
         assert!(res.is_ok());
