--- conflicted
+++ resolved
@@ -234,12 +234,8 @@
         await self.parse_filters(request)
         self.parse_document_search(request)
         self.parse_paragraph_search(request)
-<<<<<<< HEAD
         incomplete, rephrased_query = await self.parse_vector_search(request)
-=======
-        incomplete = await self.parse_vector_search(request)
         # BUG: autofilters are not used to filter, but we say we do
->>>>>>> 754cfa60
         autofilters = await self.parse_relation_search(request)
         await self.parse_synonyms(request)
         await self.parse_min_score(request, incomplete)
