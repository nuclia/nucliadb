--- conflicted
+++ resolved
@@ -17,12 +17,8 @@
 # You should have received a copy of the GNU Affero General Public License
 # along with this program. If not, see <http://www.gnu.org/licenses/>.
 #
-<<<<<<< HEAD
 
 from typing import Optional, Union
-=======
-from typing import Optional
->>>>>>> 531a7c55
 
 import nucliadb_models as models
 from nucliadb.common import datamanagers
