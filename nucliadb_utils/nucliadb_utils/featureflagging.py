--- conflicted
+++ resolved
@@ -53,15 +53,15 @@
         "rollout": 0,
         "variants": {"environment": ["local"]},
     },
-<<<<<<< HEAD
     const.Features.PREDICT_QUERY_ENDPOINT: {
-=======
+        "rollout": 0,
+        "variants": {"environment": ["local"]},
+    },
     const.Features.BACK_PRESSURE: {
         "rollout": 0,
         "variants": {"environment": ["local"]},
     },
     const.Features.REBALANCE_KB: {
->>>>>>> 2ad37d88
         "rollout": 0,
         "variants": {"environment": ["local"]},
     },
