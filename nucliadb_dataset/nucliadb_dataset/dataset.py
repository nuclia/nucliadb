# Copyright (C) 2021 Bosutech XXI S.L.
#
# nucliadb is offered under the AGPL v3.0 and as commercial software.
# For commercial licensing, contact us at info@nuclia.com.
#
# AGPL:
# This program is free software: you can redistribute it and/or modify
# it under the terms of the GNU Affero General Public License as
# published by the Free Software Foundation, either version 3 of the
# License, or (at your option) any later version.
#
# This program is distributed in the hope that it will be useful,
# but WITHOUT ANY WARRANTY; without even the implied warranty of
# MERCHANTABILITY or FITNESS FOR A PARTICULAR PURPOSE. See the
# GNU Affero General Public License for more details.
#
# You should have received a copy of the GNU Affero General Public License
# along with this program. If not, see <http://www.gnu.org/licenses/>.

import os
from typing import Any, Callable, Iterator, List, Optional, Tuple

import pyarrow as pa  # type: ignore
from nucliadb_protos.dataset_pb2 import (
    FieldClassificationBatch,
    ParagraphClassificationBatch,
    TaskType,
    TokenClassificationBatch,
    TrainSet,
)

from nucliadb_dataset.mapping import (
    batch_to_text_classification_arrow,
    batch_to_text_classification_normalized_arrow,
    batch_to_token_classification_arrow,
    bytes_to_batch,
)
from nucliadb_dataset.streamer import Streamer, StreamerAlreadyRunning
from nucliadb_models.entities import KnowledgeBoxEntities
from nucliadb_models.labels import KnowledgeBoxLabels
from nucliadb_sdk.client import Environment, NucliaDBClient
from nucliadb_sdk.knowledgebox import KnowledgeBox

ACTUAL_PARTITION = "actual_partition"


class NucliaDataset(object):
    labels: Optional[KnowledgeBoxLabels]
    entities: Optional[KnowledgeBoxEntities]

<<<<<<< HEAD
    def __init__(
        self,
        trainset: TrainSet,
        client: NucliaDBClient,
        base_path: Optional[str] = None,
    ):
        if base_path is None:
            base_path = os.getcwd()
        self.client = client
=======
    def __new__(cls, *args, **kwargs):
        if cls is NucliaDataset:
            raise TypeError(
                f"'{cls.__name__}' can't be instantiated, use its child classes"
            )
        return super().__new__(cls)

    def __init__(self, trainset: TrainSet, base_path: str):
>>>>>>> ccae730a
        self.trainset = trainset
        self.base_path = base_path
        self.mappings: List[Callable] = []

        self.labels = None
        self.entities = None
        self.folder = None

    def iter_all_partitions(self) -> Iterator[Tuple[str, str]]:
        partitions = self.get_partitions()
        for index, partition in enumerate(partitions):
            print(f"Generating partition {partition} {index}/{len(partitions)}")
            filename = self.read_partition(partition, ACTUAL_PARTITION)
            print("done")
            yield partition, filename

    def read_all_partitions(self) -> List[str]:
        partitions = self.get_partitions()
        for index, partition in enumerate(partitions):
            print(f"Generating partition {partition} {index}/{len(partitions)}")
            self.read_partition(partition)
            print("done")
        return [f"{self.base_path}/{partition}" for partition in partitions]

    def get_partitions(self):
        raise NotImplementedError()

    def read_partition(self, partition_id: str, filename: Optional[str] = None):
        raise NotImplementedError()


class NucliaDBDataset(NucliaDataset):
    def __init__(self, trainset: TrainSet, base_path: str, client: NucliaDBClient):
        super().__init__(trainset, base_path)

        self.client = client
        self.base_url = self.client.url
        self.streamer = Streamer(self.trainset, self.client)

        if self.trainset.type == TaskType.PARAGRAPH_CLASSIFICATION:
            self._configure_paragraph_classification()

        if self.trainset.type == TaskType.FIELD_CLASSIFICATION:
            self._configure_field_classification()

        if self.trainset.type == TaskType.TOKEN_CLASSIFICATION:
            self._configure_token_classification()

        if self.trainset.type == TaskType.SENTENCE_CLASSIFICATION:
            self._configure_sentence_classification()

    def _configure_sentence_classification(self):
        if len(self.trainset.filter.labels) != 1:
            raise Exception("Needs to be only on filter labelset to train")
        self.labels = self.client.get_labels()
        labelset = self.trainset.filter.labels[0]
        if labelset not in self.labels.labelsets:
            raise Exception("Labelset is not valid")
        self._set_mappings(
            [
                bytes_to_batch(ParagraphClassificationBatch),
                batch_to_text_classification_normalized_arrow,
            ]
        )
        self._set_schema(
            pa.schema(
                [
                    pa.field("text", pa.string()),
                    pa.field("labels", pa.list(pa.string())),
                ]
            )
        )

    def _configure_field_classification(self):
        if len(self.trainset.filter.labels) != 1:
            raise Exception("Needs to have only one labelset filter to train")
        self.labels = self.client.get_labels()
        labelset = self.trainset.filter.labels[0]
        if labelset not in self.labels.labelsets:
            raise Exception("Labelset is not valid")

        if "RESOURCES" not in self.labels.labelsets[labelset].kind:
            raise Exception("Labelset not defined for Field Classification")

        self._set_mappings(
            [
                bytes_to_batch(FieldClassificationBatch),
                batch_to_text_classification_arrow,
            ]
        )
        self._set_schema(
            pa.schema(
                [
                    pa.field("text", pa.string()),
                    pa.field("labels", pa.list_(pa.string())),
                ]
            )
        )

    def _configure_token_classification(self):
        if len(self.trainset.filter.labels) != 1:
            raise Exception("Needs to have only one labelset filter to train")
        self.entities = self.client.get_entities()
        for family_group in self.trainset.filter.labels:
            if family_group not in self.entities.groups:
                raise Exception("Family group is not valid")

        self._set_mappings(
            [
                bytes_to_batch(TokenClassificationBatch),
                batch_to_token_classification_arrow,
            ]
        )
        self._set_schema(
            pa.schema(
                [
                    pa.field("text", pa.list_(pa.string())),
                    pa.field("labels", pa.list_(pa.string())),
                ]
            )
        )

    def _configure_paragraph_classification(self):
        if len(self.trainset.filter.labels) != 1:
            raise Exception("Needs to have only one labelset filter to train")
        self.labels = self.client.get_labels()
        labelset = self.trainset.filter.labels[0]

        if labelset not in self.labels.labelsets:
            raise Exception("Labelset is not valid")

        if "PARAGRAPHS" not in self.labels.labelsets[labelset].kind:
            raise Exception("Labelset not defined for Paragraphs Classification")

        self._set_mappings(
            [
                bytes_to_batch(ParagraphClassificationBatch),
                batch_to_text_classification_arrow,
            ]
        )
        self._set_schema(
            pa.schema(
                [
                    pa.field("text", pa.string()),
                    pa.field("labels", pa.list_(pa.string())),
                ]
            )
        )

    def _map(self, batch: Any):
        for func in self.mappings:
            batch = func(batch)
        return batch

    def _set_mappings(self, funcs: List[Callable[[Any, Any], Tuple[Any, Any]]]):
        self.mappings = funcs

    def _set_schema(self, schema: pa.Schema):
        self.schema = schema

    def get_partitions(self):
        """
        Get expected number of partitions from a live NucliaDB
        """
        partitions = self.client.reader_session.get(f"{self.base_url}/trainset").json()
        if len(partitions["partitions"]) == 0:
            raise KeyError("There is no partitions")
        return partitions["partitions"]

<<<<<<< HEAD
    def map(self, batch: Any):
        for func in self.mappings:
            batch = func(batch)
        return batch

    def generate_partition(
        self,
        partition_id: str,
        filename: Optional[str] = None,
        force: bool = False,
        path: Optional[str] = None,
    ):
=======
    def read_partition(self, partition_id: str, filename: Optional[str] = None):
        """
        Export an arrow partition from a live NucliaDB and store it locally
        """
>>>>>>> ccae730a
        if self.streamer.initialized:
            raise StreamerAlreadyRunning()

        if filename is None:
            filename = partition_id

        counter = 0
        if path is not None:
            filename = f"{path}/{filename}.arrow"
        else:
            filename = f"{self.base_path}/{filename}.arrow"

        if os.path.exists(filename) and force is False:
            return filename

        self.streamer.initialize(partition_id)
        filename_tmp = f"{filename}.tmp"
        print(f"Generating partition {partition_id} from {self.base_url} at {filename}")
        with open(filename_tmp, "wb") as sink:
            with pa.ipc.new_stream(sink, self.schema) as writer:
                for batch in self.streamer:
                    print(f"\r {counter}")
                    batch = self._map(batch)
                    if batch is None:
                        break
                    writer.write_batch(batch)
                    counter += 1
        print("-" * 10)
        self.streamer.finalize()
        os.rename(filename_tmp, filename)
        return filename

<<<<<<< HEAD
    def iter_all_partitions(self, force=False) -> Iterator[Tuple[str, str]]:
        partitions = self.get_partitions()
        for index, partition in enumerate(partitions):
            print(f"Generating partition {partition} {index}/{len(partitions)}")
            filename = self.generate_partition(partition, ACTUAL_PARTIITON, force)
            print("done")
            yield partition, filename

    def generate_all_partitions(
        self, force=False, path: Optional[str] = None
    ) -> List[str]:
        partitions = self.get_partitions()
        for index, partition in enumerate(partitions):
            print(f"Generating partition {partition} {index}/{len(partitions)}")
            self.generate_partition(partition, force=force, path=path)
            print("done")
        return [f"{self.base_path}/{partition}" for partition in partitions]
=======

class NucliaCloudDataset(NucliaDataset):
    def __init__(self, trainset: TrainSet, base_path: str, storage_client):
        super().__init__(trainset, base_path)
>>>>>>> ccae730a

    def get_partitions(self):
        """
        Count all *.arrow files on the bucket
        """
        pass

<<<<<<< HEAD
    def set_schema(self, schema: pa.Schema):
        self.schema = schema


def download_all_partitions(
    type: TaskType.V,
    knowledgebox: Optional[KnowledgeBox] = None,
    url: Optional[str] = None,
    api_key: Optional[str] = None,
    path: Optional[str] = None,
    labelsets: List[str] = [],
):
    if knowledgebox is None:
        if url is None:
            raise AttributeError("Either knowledgebox or url needs to be defined")
        if url.startswith("https://nuclia.cloud"):
            environment = Environment.CLOUD
        else:
            environment = Environment.OSS

        client = NucliaDBClient(environment=environment, url=url, api_key=api_key)
    else:
        client = knowledgebox.client

    trainset = TrainSet(type=type)
    trainset.filter.labels.extend(labelsets)

    fse = NucliaDBDataset(
        client=client,
        trainset=trainset,
    )
    return fse.generate_all_partitions(path)
=======
    def read_partition(self, partition_id: str, filename: Optional[str] = None):
        """
        Download an pregenerated arrow partition from a bucket and store it locally
        """
        pass
>>>>>>> ccae730a
<|MERGE_RESOLUTION|>--- conflicted
+++ resolved
@@ -48,7 +48,13 @@
     labels: Optional[KnowledgeBoxLabels]
     entities: Optional[KnowledgeBoxEntities]
 
-<<<<<<< HEAD
+    def __new__(cls, *args, **kwargs):
+        if cls is NucliaDataset:
+            raise TypeError(
+                f"'{cls.__name__}' can't be instantiated, use its child classes"
+            )
+        return super().__new__(cls)
+
     def __init__(
         self,
         trainset: TrainSet,
@@ -58,16 +64,6 @@
         if base_path is None:
             base_path = os.getcwd()
         self.client = client
-=======
-    def __new__(cls, *args, **kwargs):
-        if cls is NucliaDataset:
-            raise TypeError(
-                f"'{cls.__name__}' can't be instantiated, use its child classes"
-            )
-        return super().__new__(cls)
-
-    def __init__(self, trainset: TrainSet, base_path: str):
->>>>>>> ccae730a
         self.trainset = trainset
         self.base_path = base_path
         self.mappings: List[Callable] = []
@@ -76,26 +72,32 @@
         self.entities = None
         self.folder = None
 
-    def iter_all_partitions(self) -> Iterator[Tuple[str, str]]:
+    def iter_all_partitions(self, force=False) -> Iterator[Tuple[str, str]]:
         partitions = self.get_partitions()
         for index, partition in enumerate(partitions):
             print(f"Generating partition {partition} {index}/{len(partitions)}")
-            filename = self.read_partition(partition, ACTUAL_PARTITION)
+            filename = self.read_partition(partition, ACTUAL_PARTITION, force)
             print("done")
             yield partition, filename
 
-    def read_all_partitions(self) -> List[str]:
+    def read_all_partitions(self, force=False, path: Optional[str] = None) -> List[str]:
         partitions = self.get_partitions()
         for index, partition in enumerate(partitions):
             print(f"Generating partition {partition} {index}/{len(partitions)}")
-            self.read_partition(partition)
+            self.read_partition(partition, force=force, path=path)
             print("done")
         return [f"{self.base_path}/{partition}" for partition in partitions]
 
     def get_partitions(self):
         raise NotImplementedError()
 
-    def read_partition(self, partition_id: str, filename: Optional[str] = None):
+    def read_partition(
+        self,
+        partition_id: str,
+        filename: Optional[str] = None,
+        force: bool = False,
+        path: Optional[str] = None,
+    ):
         raise NotImplementedError()
 
 
@@ -237,25 +239,16 @@
             raise KeyError("There is no partitions")
         return partitions["partitions"]
 
-<<<<<<< HEAD
-    def map(self, batch: Any):
-        for func in self.mappings:
-            batch = func(batch)
-        return batch
-
-    def generate_partition(
+    def read_partition(
         self,
         partition_id: str,
         filename: Optional[str] = None,
         force: bool = False,
         path: Optional[str] = None,
     ):
-=======
-    def read_partition(self, partition_id: str, filename: Optional[str] = None):
         """
         Export an arrow partition from a live NucliaDB and store it locally
         """
->>>>>>> ccae730a
         if self.streamer.initialized:
             raise StreamerAlreadyRunning()
 
@@ -288,30 +281,10 @@
         os.rename(filename_tmp, filename)
         return filename
 
-<<<<<<< HEAD
-    def iter_all_partitions(self, force=False) -> Iterator[Tuple[str, str]]:
-        partitions = self.get_partitions()
-        for index, partition in enumerate(partitions):
-            print(f"Generating partition {partition} {index}/{len(partitions)}")
-            filename = self.generate_partition(partition, ACTUAL_PARTIITON, force)
-            print("done")
-            yield partition, filename
-
-    def generate_all_partitions(
-        self, force=False, path: Optional[str] = None
-    ) -> List[str]:
-        partitions = self.get_partitions()
-        for index, partition in enumerate(partitions):
-            print(f"Generating partition {partition} {index}/{len(partitions)}")
-            self.generate_partition(partition, force=force, path=path)
-            print("done")
-        return [f"{self.base_path}/{partition}" for partition in partitions]
-=======
 
 class NucliaCloudDataset(NucliaDataset):
     def __init__(self, trainset: TrainSet, base_path: str, storage_client):
         super().__init__(trainset, base_path)
->>>>>>> ccae730a
 
     def get_partitions(self):
         """
@@ -319,9 +292,17 @@
         """
         pass
 
-<<<<<<< HEAD
-    def set_schema(self, schema: pa.Schema):
-        self.schema = schema
+    def read_partition(
+        self,
+        partition_id: str,
+        filename: Optional[str] = None,
+        force: bool = False,
+        path: Optional[str] = None,
+    ):
+        """
+        Download an pregenerated arrow partition from a bucket and store it locally
+        """
+        pass
 
 
 def download_all_partitions(
@@ -351,11 +332,4 @@
         client=client,
         trainset=trainset,
     )
-    return fse.generate_all_partitions(path)
-=======
-    def read_partition(self, partition_id: str, filename: Optional[str] = None):
-        """
-        Download an pregenerated arrow partition from a bucket and store it locally
-        """
-        pass
->>>>>>> ccae730a
+    return fse.read_all_partitions(path=path)