# Copyright (C) 2021 Bosutech XXI S.L.
#
# nucliadb is offered under the AGPL v3.0 and as commercial software.
# For commercial licensing, contact us at info@nuclia.com.
#
# AGPL:
# This program is free software: you can redistribute it and/or modify
# it under the terms of the GNU Affero General Public License as
# published by the Free Software Foundation, either version 3 of the
# License, or (at your option) any later version.
#
# This program is distributed in the hope that it will be useful,
# but WITHOUT ANY WARRANTY; without even the implied warranty of
# MERCHANTABILITY or FITNESS FOR A PARTICULAR PURPOSE. See the
# GNU Affero General Public License for more details.
#
# You should have received a copy of the GNU Affero General Public License
# along with this program. If not, see <http://www.gnu.org/licenses/>.
#
import json
from datetime import datetime
from time import time
from typing import List, Optional, Tuple, Union

from fastapi import Body, Header, Query, Request, Response
from fastapi_versioning import version
from pydantic.error_wrappers import ValidationError

from nucliadb.models.responses import HTTPClientError
from nucliadb.search.api.v1.router import KB_PREFIX, api
from nucliadb.search.api.v1.utils import fastapi_query
from nucliadb.search.requesters.utils import Method, node_query
from nucliadb.search.search.find_merge import find_merge_results
from nucliadb.search.search.query import global_query_to_pb, pre_process_query
from nucliadb_models.common import FieldTypeName
from nucliadb_models.resource import ExtractedDataTypeName, NucliaDBRoles
from nucliadb_models.search import (
    FindRequest,
    KnowledgeboxFindResults,
    NucliaDBClientType,
    ResourceProperties,
    SearchOptions,
    SearchParamDefaults,
)
from nucliadb_utils.authentication import requires
from nucliadb_utils.exceptions import LimitsExceededError
from nucliadb_utils.utilities import get_audit

FIND_EXAMPLES = {
    "find_hybrid_search": {
        "summary": "Do a hybrid search on a Knowledge Box",
        "description": "Perform a hybrid search that will return text and semantic results matching the query",
        "value": {
            "query": "How can I be an effective product manager?",
            "features": [SearchOptions.PARAGRAPH, SearchOptions.VECTOR],
        },
    }
}


@api.get(
    f"/{KB_PREFIX}/{{kbid}}/find",
    status_code=200,
    name="Find Knowledge Box",
    description="Find on a Knowledge Box",
    response_model=KnowledgeboxFindResults,
    response_model_exclude_unset=True,
    tags=["Search"],
)
@requires(NucliaDBRoles.READER)
@version(1)
async def find_knowledgebox(
    request: Request,
    response: Response,
    kbid: str,
    query: str = fastapi_query(SearchParamDefaults.query),
    advanced_query: Optional[str] = fastapi_query(SearchParamDefaults.advanced_query),
    fields: List[str] = fastapi_query(SearchParamDefaults.fields),
    filters: List[str] = fastapi_query(SearchParamDefaults.filters),
    faceted: List[str] = fastapi_query(SearchParamDefaults.faceted),
    page_number: int = fastapi_query(SearchParamDefaults.page_number),
    page_size: int = fastapi_query(SearchParamDefaults.page_size),
    min_score: float = fastapi_query(SearchParamDefaults.min_score),
    range_creation_start: Optional[datetime] = fastapi_query(
        SearchParamDefaults.range_creation_start
    ),
    range_creation_end: Optional[datetime] = fastapi_query(
        SearchParamDefaults.range_creation_end
    ),
    range_modification_start: Optional[datetime] = fastapi_query(
        SearchParamDefaults.range_modification_start
    ),
    range_modification_end: Optional[datetime] = fastapi_query(
        SearchParamDefaults.range_modification_end
    ),
    features: List[SearchOptions] = fastapi_query(
        SearchParamDefaults.search_features,
        default=[
            SearchOptions.PARAGRAPH,
            SearchOptions.VECTOR,
        ],
    ),
    reload: bool = Query(default=True),
    debug: bool = fastapi_query(SearchParamDefaults.debug),
    highlight: bool = fastapi_query(SearchParamDefaults.highlight),
    show: List[ResourceProperties] = fastapi_query(SearchParamDefaults.show),
    field_type_filter: List[FieldTypeName] = fastapi_query(
        SearchParamDefaults.field_type_filter, alias="field_type"
    ),
    extracted: List[ExtractedDataTypeName] = fastapi_query(
        SearchParamDefaults.extracted
    ),
    shards: List[str] = fastapi_query(SearchParamDefaults.shards),
    with_duplicates: bool = fastapi_query(SearchParamDefaults.with_duplicates),
    with_synonyms: bool = fastapi_query(SearchParamDefaults.with_synonyms),
    autofilter: bool = fastapi_query(SearchParamDefaults.autofilter),
    x_ndb_client: NucliaDBClientType = Header(NucliaDBClientType.API),
    x_nucliadb_user: str = Header(""),
    x_forwarded_for: str = Header(""),
) -> Union[KnowledgeboxFindResults, HTTPClientError]:
    try:
        item = FindRequest(
            query=query,
            advanced_query=advanced_query,
            fields=fields,
            filters=filters,
            faceted=faceted,
            page_number=page_number,
            page_size=page_size,
            min_score=min_score,
            range_creation_end=range_creation_end,
            range_creation_start=range_creation_start,
            range_modification_end=range_modification_end,
            range_modification_start=range_modification_start,
            features=features,
            reload=reload,
            debug=debug,
            highlight=highlight,
            show=show,
            field_type_filter=field_type_filter,
            extracted=extracted,
            shards=shards,
            with_duplicates=with_duplicates,
            with_synonyms=with_synonyms,
            autofilter=autofilter,
        )
    except ValidationError as exc:
        detail = json.loads(exc.json())
        return HTTPClientError(status_code=422, detail=detail)
    try:
        results, _ = await find(
            response, kbid, item, x_ndb_client, x_nucliadb_user, x_forwarded_for
        )
        return results
    except LimitsExceededError as exc:
        return HTTPClientError(status_code=exc.status_code, detail=exc.detail)


@api.post(
    f"/{KB_PREFIX}/{{kbid}}/find",
    status_code=200,
    name="Find Knowledge Box",
    description="Find on a Knowledge Box",
    response_model=KnowledgeboxFindResults,
    response_model_exclude_unset=True,
    tags=["Search"],
)
@requires(NucliaDBRoles.READER)
@version(1)
async def find_post_knowledgebox(
    request: Request,
    response: Response,
    kbid: str,
    item: FindRequest = Body(examples=FIND_EXAMPLES),
    x_ndb_client: NucliaDBClientType = Header(NucliaDBClientType.API),
    x_nucliadb_user: str = Header(""),
    x_forwarded_for: str = Header(""),
) -> Union[KnowledgeboxFindResults, HTTPClientError]:
    try:
        results, _ = await find(
            response, kbid, item, x_ndb_client, x_nucliadb_user, x_forwarded_for
        )
        return results
    except LimitsExceededError as exc:
        return HTTPClientError(status_code=exc.status_code, detail=exc.detail)


async def find(
    response: Response,
    kbid: str,
    item: FindRequest,
    x_ndb_client: NucliaDBClientType,
    x_nucliadb_user: str,
    x_forwarded_for: str,
    do_audit: bool = True,
) -> Tuple[KnowledgeboxFindResults, bool]:
    audit = get_audit()
    start_time = time()

    if item.query == "" and (item.vector is None or len(item.vector) == 0):
        # If query is not defined we force to not return vector results
        if SearchOptions.VECTOR in item.features:
            item.features.remove(SearchOptions.VECTOR)

    # We need to query all nodes
    processed_query = pre_process_query(item.query)
    pb_query, incomplete_results, autofilters = await global_query_to_pb(
        kbid,
        features=item.features,
        query=processed_query,
        advanced_query=item.advanced_query,
        filters=item.filters,
        faceted=item.faceted,
        sort=None,
        page_number=item.page_number,
        page_size=item.page_size,
        range_creation_start=item.range_creation_start,
        range_creation_end=item.range_creation_end,
        range_modification_start=item.range_modification_start,
        range_modification_end=item.range_modification_end,
        fields=item.fields,
        reload=item.reload,
        user_vector=item.vector,
        vectorset=item.vectorset,
        with_duplicates=item.with_duplicates,
        with_synonyms=item.with_synonyms,
        autofilter=item.autofilter,
    )
    results, incomplete_results, queried_nodes, queried_shards = await node_query(
        kbid, Method.SEARCH, pb_query, item.shards
    )

    # We need to merge
    search_results = await find_merge_results(
        results,
        count=item.page_size,
        page=item.page_number,
        kbid=kbid,
        show=item.show,
        field_type_filter=item.field_type_filter,
        extracted=item.extracted,
        requested_relations=pb_query.relation_subgraph,
        min_score=item.min_score,
        highlight=item.highlight,
    )

    response.status_code = 206 if incomplete_results else 200

    if audit is not None and do_audit:
        await audit.search(
            kbid,
            x_nucliadb_user,
            x_ndb_client.to_proto(),
            x_forwarded_for,
            pb_query,
            time() - start_time,
            len(search_results.resources),
        )
    if item.debug:
        search_results.nodes = queried_nodes

    search_results.shards = queried_shards
<<<<<<< HEAD
    return search_results, incomplete_results
=======
    search_results.autofilters = autofilters
    return search_results
>>>>>>> 02274763
<|MERGE_RESOLUTION|>--- conflicted
+++ resolved
@@ -260,9 +260,6 @@
         search_results.nodes = queried_nodes
 
     search_results.shards = queried_shards
-<<<<<<< HEAD
+    search_results.autofilters = autofilters
     return search_results, incomplete_results
-=======
-    search_results.autofilters = autofilters
-    return search_results
->>>>>>> 02274763
+    return search_results