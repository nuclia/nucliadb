repos:
  - repo: local
    hooks:
      - id: lint_nucliadb
        name: Lint nucliadb
        entry: make -C nucliadb lint
        language: system
        files: (^nucliadb/)
        types: ["python"]
        pass_filenames: false

      - id: lint_nucliadb_dataset
        name: Lint nucliadb_dataset
        entry: make -C nucliadb_dataset lint
        language: system
        files: (^nucliadb_dataset/)
        types: ["python"]
        pass_filenames: false

      - id: lint_nucliadb_models
        name: Lint nucliadb_models
        entry: make -C nucliadb_models lint
        language: system
        files: (^nucliadb_models/)
        types: ["python"]
        pass_filenames: false

      - id: lint_nucliadb_node
        name: Lint nucliadb_node
        entry: make -C nucliadb_node lint
        language: system
        files: (^nucliadb_node/)
        types: ["python"]
        pass_filenames: false

<<<<<<< HEAD
      - id: lint_nucliadb_performance
        name: Lint nucliadb_performance
        entry: make -C nucliadb_performance lint
        language: system
        files: (^nucliadb_performance/)
=======
      - id: lint_nucliadb_node_binding
        name: Lint nucliadb_node_binding
        entry: make -C nucliadb_node_binding lint
        language: system
        files: (^nucliadb_node_binding/)
>>>>>>> a2330158
        types: ["python"]
        pass_filenames: false

      - id: lint_nucliadb_sdk
        name: Lint nucliadb_sdk
        entry: make -C nucliadb_sdk lint
        language: system
        files: (^nucliadb_sdk/)
        types: ["python"]
        pass_filenames: false

      - id: lint_nucliadb_telemetry
        name: Lint nucliadb_telemetry
        entry: make -C nucliadb_telemetry lint
        language: system
        files: (^nucliadb_telemetry/)
        types: ["python"]
        pass_filenames: false

      - id: lint_nucliadb_utils
        name: Lint nucliadb_utils
        entry: make -C nucliadb_utils lint
        language: system
        files: (^nucliadb_utils/)
        types: ["python"]
        pass_filenames: false

      - id: rustfmt_nucliadb
        name: fmt
        entry: cargo fmt --check
        language: system
        files: (^nucliadb_vectors*/)|(^nucliadb_node*/)|(^nucliadb_paragraphs*/)|(^nucliadb_texts*/)|(^nucliadb_relations*/)
        types: ["rust"]
        pass_filenames: false

      - id: clippy_nucliadb
        name: clippy
        entry: cargo clippy --all-features -- -D warnings
        language: system
        files: (^nucliadb_vectors*/)|(^nucliadb_node*/)|(^nucliadb_paragraphs*/)|(^nucliadb_texts*/)|(^nucliadb_relations*/)
        types: ["rust"]
        pass_filenames: false<|MERGE_RESOLUTION|>--- conflicted
+++ resolved
@@ -22,30 +22,6 @@
         entry: make -C nucliadb_models lint
         language: system
         files: (^nucliadb_models/)
-        types: ["python"]
-        pass_filenames: false
-
-      - id: lint_nucliadb_node
-        name: Lint nucliadb_node
-        entry: make -C nucliadb_node lint
-        language: system
-        files: (^nucliadb_node/)
-        types: ["python"]
-        pass_filenames: false
-
-<<<<<<< HEAD
-      - id: lint_nucliadb_performance
-        name: Lint nucliadb_performance
-        entry: make -C nucliadb_performance lint
-        language: system
-        files: (^nucliadb_performance/)
-=======
-      - id: lint_nucliadb_node_binding
-        name: Lint nucliadb_node_binding
-        entry: make -C nucliadb_node_binding lint
-        language: system
-        files: (^nucliadb_node_binding/)
->>>>>>> a2330158
         types: ["python"]
         pass_filenames: false
 
