--- conflicted
+++ resolved
@@ -23,11 +23,7 @@
 from uuid import UUID
 
 import pydantic
-<<<<<<< HEAD
-from pydantic import AliasChoices, BaseModel, Discriminator, Tag, model_validator
-=======
 from pydantic import AliasChoices, BaseModel, Discriminator, Tag, field_validator, model_validator
->>>>>>> a8a495f2
 from typing_extensions import Annotated, Self
 
 from .common import FieldTypeName, Paragraph
@@ -77,10 +73,6 @@
     """Matches all fields of a resource given its id or slug"""
 
     prop: Literal["resource"] = "resource"
-<<<<<<< HEAD
-    id: Optional[str] = pydantic.Field(default=None, description="ID of the resource to match")
-    slug: Optional[str] = pydantic.Field(default=None, description="Slug of the resource to match")
-=======
     id: Optional[str] = pydantic.Field(default=None, description="UUID of the resource to match")
     slug: Optional[SlugString] = pydantic.Field(
         default=None, description="Slug of the resource to match"
@@ -94,7 +86,6 @@
             except ValueError:
                 raise ValueError("Invalid UUID")
         return v
->>>>>>> a8a495f2
 
     @model_validator(mode="after")
     def single_field(self) -> Self:
