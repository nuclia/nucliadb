--- conflicted
+++ resolved
@@ -126,15 +126,14 @@
 
     let mut pb_relations = vec![];
     for (source, relation, target) in graph {
-<<<<<<< HEAD
-        relations.push(IndexRelation {
+        pb_relations.push(IndexRelation {
             relation: Some(Relation {
                 source: Some(RelationNode {
                     value: source.to_string(),
                     ntype: NodeType::Entity as i32,
                     subtype: entities.get(source).unwrap().to_string(),
                 }),
-                relation: RelationType::Entity.into(),
+                relation: *relations.get(relation).unwrap() as i32,
                 relation_label: relation.to_string(),
                 to: Some(RelationNode {
                     value: target.to_string(),
@@ -145,23 +144,6 @@
                 ..Default::default()
             }),
             ..Default::default()
-=======
-        pb_relations.push(Relation {
-            source: Some(RelationNode {
-                value: source.to_string(),
-                ntype: NodeType::Entity as i32,
-                subtype: entities.get(source).unwrap().to_string(),
-            }),
-            relation: *relations.get(relation).unwrap() as i32,
-            relation_label: relation.to_string(),
-            to: Some(RelationNode {
-                value: target.to_string(),
-                ntype: NodeType::Entity as i32,
-                subtype: entities.get(target).unwrap().to_string(),
-            }),
-            metadata: None,
-            resource_id: None,
->>>>>>> cfd30540
         })
     }
 
