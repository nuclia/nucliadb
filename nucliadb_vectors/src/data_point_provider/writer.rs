// Copyright (C) 2021 Bosutech XXI S.L.
//
// nucliadb is offered under the AGPL v3.0 and as commercial software.
// For commercial licensing, contact us at info@nuclia.com.
//
// AGPL:
// This program is free software: you can redistribute it and/or modify
// it under the terms of the GNU Affero General Public License as
// published by the Free Software Foundation, either version 3 of the
// License, or (at your option) any later version.
//
// This program is distributed in the hope that it will be useful,
// but WITHOUT ANY WARRANTY; without even the implied warranty of
// MERCHANTABILITY or FITNESS FOR A PARTICULAR PURPOSE. See the
// GNU Affero General Public License for more details.
//
// You should have received a copy of the GNU Affero General Public License
// along with this program. If not, see <http://www.gnu.org/licenses/>.
//

use crate::data_point::{self, DataPointPin, Journal};
use crate::data_point_provider::state::load_state;
use crate::data_point_provider::state::*;
use crate::data_point_provider::TimeSensitiveDLog;
use crate::data_point_provider::{IndexMetadata, OPENING_FLAG, STATE, TEMP_STATE, WRITING_FLAG};
use crate::data_types::dtrie_ram::DTrie;
use crate::{VectorErr, VectorR};
use fs2::FileExt;
use nucliadb_core::tracing;
use std::fs::{File, OpenOptions};
use std::io::{BufWriter, Write};
use std::mem;
use std::path::{Path, PathBuf};
use std::time::{Instant, SystemTime};

const MAX_NODES_IN_MERGE: &str = "MAX_NODES_IN_MERGE";
const SEGMENTS_BEFORE_MERGE: &str = "SEGMENTS_BEFORE_MERGE";

fn persist_state(path: &Path, state: &State) -> VectorR<()> {
    let temporal_path = path.join(TEMP_STATE);
    let state_path = path.join(STATE);

    let mut temporal_options = OpenOptions::new();
    temporal_options.write(true);
    temporal_options.create(true);
    temporal_options.truncate(true);
    let temporal_file = temporal_options.open(&temporal_path)?;

    let mut temporal_buffer = BufWriter::new(temporal_file);
    bincode::serialize_into(&mut temporal_buffer, state)?;
    temporal_buffer.flush()?;
    std::fs::rename(&temporal_path, state_path)?;

    Ok(())
}

#[derive(Debug, Clone, Default)]
pub struct MergeMetrics {
    pub seconds_elapsed: f64,
    pub merged: usize,
    pub segments_left: usize,
    pub input_segment_sizes: Vec<usize>,
    pub output_segment_size: usize,
}

struct OnlineDataPoint {
    pin: DataPointPin,
    journal: Journal,
}

pub struct Writer {
    max_nodes_in_merge: usize,
    segments_before_merge: usize,
    has_uncommitted_changes: bool,
    metadata: IndexMetadata,
    path: PathBuf,
    added_data_points: Vec<DataPointPin>,
    added_to_delete_log: Vec<(Vec<u8>, SystemTime)>,
    online_data_points: Vec<OnlineDataPoint>,
    delete_log: DTrie,
    dimension: Option<u64>,
    number_of_embeddings: usize,
    #[allow(unused)]
    writing: File,
}

impl Writer {
    pub fn add_data_point(&mut self, data_point_pin: DataPointPin) -> VectorR<()> {
        let data_point = data_point::open(&data_point_pin)?;
        let data_point_len = data_point.stored_len();

        if self.dimension.is_some() && (self.dimension != data_point_len) {
            return Err(VectorErr::InconsistentDimensions);
        }

        self.added_data_points.push(data_point_pin);
        self.has_uncommitted_changes = true;
        Ok(())
    }

    pub fn record_delete(&mut self, prefix: &[u8], temporal_mark: SystemTime) {
        self.added_to_delete_log.push((prefix.to_vec(), temporal_mark));
        self.has_uncommitted_changes = true;
    }

    pub fn merge(&mut self) -> VectorR<MergeMetrics> {
        if self.has_uncommitted_changes {
            return Err(VectorErr::UncommittedChangesError);
        }

        if self.online_data_points.len() < self.segments_before_merge {
            return Ok(MergeMetrics {
                segments_left: self.online_data_points.len(),
                ..Default::default()
            });
        }

        let start = Instant::now();
        let similarity = self.metadata.similarity;
        let mut blocked_segments = Vec::new();
        let mut being_merged = Vec::new();
        let mut live_segments = mem::take(&mut self.online_data_points);
        let mut nodes_in_merge = 0;
        let mut buffer = Vec::new();

        // Order smallest segments last (first to be pop()), so they are merged first
        live_segments.sort_unstable_by_key(|i| std::cmp::Reverse(i.journal.no_nodes()));

        let mut input_segment_sizes = vec![];
        while nodes_in_merge < self.max_nodes_in_merge {
            let Some(online_data_point) = live_segments.pop() else {
                break;
            };
            let data_point_size = online_data_point.journal.no_nodes();

            if data_point_size + nodes_in_merge > self.max_nodes_in_merge {
                blocked_segments.push(online_data_point);
                break;
            } else {
                let delete_log = TimeSensitiveDLog {
                    time: online_data_point.journal.time(),
                    dlog: &self.delete_log,
                };
                let open_data_point = data_point::open(&online_data_point.pin)?;
                being_merged.push(online_data_point);
                buffer.push((delete_log, open_data_point));
                nodes_in_merge += data_point_size;
                input_segment_sizes.push(data_point_size);
            }
        }

        if buffer.len() < 2 {
            self.online_data_points.extend(blocked_segments);
            self.online_data_points.extend(being_merged);
            self.online_data_points.extend(live_segments);
            return Ok(MergeMetrics {
                segments_left: self.online_data_points.len(),
                ..Default::default()
            });
        }

        let merged_pin = DataPointPin::create_pin(self.location())?;

        if let Err(err) = data_point::merge(&merged_pin, &buffer, similarity) {
            self.online_data_points.extend(blocked_segments);
            self.online_data_points.extend(being_merged);
            self.online_data_points.extend(live_segments);
            return Err(err);
        }

        let new_online_data_point = OnlineDataPoint {
            journal: merged_pin.read_journal()?,
            pin: merged_pin,
        };
        let output_segment_size = new_online_data_point.journal.no_nodes();

        blocked_segments.extend(live_segments);
        blocked_segments.push(new_online_data_point);
        let online_data_points = blocked_segments;

        let metrics = MergeMetrics {
            merged: buffer.len(),
            segments_left: online_data_points.len(),
            input_segment_sizes,
            output_segment_size,
            seconds_elapsed: start.elapsed().as_secs_f64(),
        };

        let mut oldest_age = SystemTime::now();
        let mut persisted_data_points = Vec::new();

        for data_point in online_data_points.iter() {
            let data_point_id = data_point.pin.id();
            let data_point_time = data_point.journal.time();
            persisted_data_points.push(data_point_id);
            oldest_age = std::cmp::min(oldest_age, data_point_time);
        }

        let mut state = State::new();
        state.data_point_list = persisted_data_points;
        state.delete_log = self.delete_log.clone();
        persist_state(self.location(), &state)?;

        self.delete_log.prune(oldest_age);
        self.online_data_points = online_data_points;

        Ok(metrics)
    }

    pub fn abort(&mut self) {
        self.added_to_delete_log.clear();
        self.added_data_points.clear();
    }

    pub fn commit(&mut self) -> VectorR<MergeMetrics> {
        if !self.has_uncommitted_changes {
            return Ok(MergeMetrics::default());
        }

        let added_to_delete_log = mem::take(&mut self.added_to_delete_log);
        let added_data_points = mem::take(&mut self.added_data_points);
        let current_data_points = mem::take(&mut self.online_data_points);

        let mut state = State::new();
        state.delete_log = self.delete_log.clone();

        for pin in current_data_points.iter().map(|i| &i.pin) {
            state.data_point_list.push(pin.id());
        }

        for pin in added_data_points.iter() {
            state.data_point_list.push(pin.id());
        }

        for (entry, time) in &added_to_delete_log {
            state.delete_log.insert(entry, *time);
        }

        if let Err(err) = persist_state(&self.path, &state) {
            self.online_data_points = current_data_points;
            return Err(err);
        };

        let updated_delete_log = state.delete_log;
        let mut alive_data_points = Vec::new();
        let mut number_of_embeddings = 0;

        for pin in added_data_points {
            let Ok(journal) = pin.read_journal() else {
                continue;
            };
            let online_data_point = OnlineDataPoint {
                pin,
                journal,
            };

            number_of_embeddings += online_data_point.journal.no_nodes();
            alive_data_points.push(online_data_point);
        }

        for online_data_point in current_data_points {
            number_of_embeddings += online_data_point.journal.no_nodes();
            alive_data_points.push(online_data_point);
        }

        self.online_data_points = alive_data_points;
        self.delete_log = updated_delete_log;
        self.has_uncommitted_changes = false;
        self.number_of_embeddings = number_of_embeddings;

<<<<<<< HEAD
        self.merge()
=======
        if let Err(merge_error) = self.merge() {
            tracing::error!("Merge error: {merge_error:?}")
        }

        Ok(())
>>>>>>> a9576b68
    }

    pub fn new(path: &Path, metadata: IndexMetadata) -> VectorR<Writer> {
        std::fs::create_dir(path)?;
        File::create(path.join(OPENING_FLAG))?;

        let writing_path = path.join(WRITING_FLAG);
        let writing_file = File::create(writing_path)?;
        let max_nodes_in_merge: usize = match std::env::var(MAX_NODES_IN_MERGE) {
            Ok(v) => v.parse().unwrap_or(50_000),
            Err(_) => 50_000,
        };
        let segments_before_merge: usize = match std::env::var(SEGMENTS_BEFORE_MERGE) {
            Ok(v) => v.parse().unwrap_or(100),
            Err(_) => 100,
        };

        if writing_file.try_lock_exclusive().is_err() {
            return Err(VectorErr::MultipleWritersError);
        }

        metadata.write(path)?;
        persist_state(path, &State::default())?;

        Ok(Writer {
            metadata,
            segments_before_merge,
            max_nodes_in_merge,
            path: path.to_path_buf(),
            added_data_points: Vec::new(),
            added_to_delete_log: Vec::new(),
            online_data_points: Vec::new(),
            delete_log: DTrie::new(),
            has_uncommitted_changes: false,
            dimension: None,
            number_of_embeddings: 0,
            writing: writing_file,
        })
    }

    pub fn open(path: &Path) -> VectorR<Writer> {
        let writing_path = path.join(WRITING_FLAG);
        let writing_file = File::create(writing_path)?;

        if writing_file.try_lock_exclusive().is_err() {
            return Err(VectorErr::MultipleWritersError);
        }

        let lock_path = path.join(OPENING_FLAG);
        let lock_file = File::create(lock_path)?;
        lock_file.lock_shared()?;

        let metadata = IndexMetadata::open(path)?.map(Ok).unwrap_or_else(|| {
            // Old indexes may not have this file so in that case the
            // metadata file they should have is created.
            let metadata = IndexMetadata::default();
            metadata.write(path).map(|_| metadata)
        })?;
        let max_nodes_in_merge: usize = match std::env::var(MAX_NODES_IN_MERGE) {
            Ok(v) => v.parse().unwrap_or(50_000),
            Err(_) => 50_000,
        };
        let segments_before_merge: usize = match std::env::var(SEGMENTS_BEFORE_MERGE) {
            Ok(v) => v.parse().unwrap_or(100),
            Err(_) => 100,
        };

        let state_path = path.join(STATE);
        let state_file = File::open(state_path)?;
        let state = load_state(&state_file)?;
        let data_point_list = state.data_point_list;
        let delete_log = state.delete_log;
        let mut dimension = None;
        let mut number_of_embeddings = 0;
        let mut online_data_points = Vec::new();

        for data_point_id in data_point_list {
            let data_point_pin = DataPointPin::open_pin(path, data_point_id)?;
            let data_point_journal = data_point_pin.read_journal()?;

            if dimension.is_none() {
                let data_point = data_point::open(&data_point_pin)?;
                dimension = data_point.stored_len();
            }

            let online_data_point = OnlineDataPoint {
                pin: data_point_pin,
                journal: data_point_journal,
            };

            number_of_embeddings += online_data_point.journal.no_nodes();
            online_data_points.push(online_data_point);
        }

        Ok(Writer {
            metadata,
            online_data_points,
            delete_log,
            dimension,
            number_of_embeddings,
            max_nodes_in_merge,
            segments_before_merge,
            added_data_points: Vec::new(),
            added_to_delete_log: Vec::new(),
            path: path.to_path_buf(),
            has_uncommitted_changes: false,
            writing: writing_file,
        })
    }

    /// This must be used only by replication and should be
    /// deleted as soon as possible.
    pub fn reload(&mut self) -> VectorR<()> {
        if self.has_uncommitted_changes {
            return Err(VectorErr::UncommittedChangesError);
        }

        let state_path = self.path.join(STATE);
        let state_file = File::open(state_path)?;
        let state = load_state(&state_file)?;
        let data_point_list = state.data_point_list;
        let new_delete_log = state.delete_log;
        let mut new_dimension = self.dimension;
        let mut new_number_of_embeddings = 0;
        let mut new_data_points = Vec::new();

        for data_point_id in data_point_list {
            let data_point_pin = DataPointPin::open_pin(&self.path, data_point_id)?;
            let data_point_journal = data_point_pin.read_journal()?;

            if new_dimension.is_none() {
                let data_point = data_point::open(&data_point_pin)?;
                new_dimension = data_point.stored_len();
            }

            let online_data_point = OnlineDataPoint {
                pin: data_point_pin,
                journal: data_point_journal,
            };

            new_number_of_embeddings += data_point_journal.no_nodes();
            new_data_points.push(online_data_point);
        }

        self.delete_log = new_delete_log;
        self.online_data_points = new_data_points;
        self.dimension = new_dimension;
        self.number_of_embeddings = new_number_of_embeddings;

        Ok(())
    }

    pub fn location(&self) -> &Path {
        &self.path
    }

    pub fn metadata(&self) -> &IndexMetadata {
        &self.metadata
    }

    pub fn size(&self) -> usize {
        self.number_of_embeddings
    }
}

#[cfg(test)]
mod test {

    use super::*;
    use crate::data_point::Similarity;
    use data_point::create;

    #[test]
    fn force_merge_more_than_limit() {
        let dir = tempfile::tempdir().unwrap();
        let vectors_path = dir.path().join("vectors");

        let mut writer = Writer::new(&vectors_path, IndexMetadata::default()).unwrap();
        let mut data_points = vec![];
        writer.segments_before_merge = 10;

        for _ in 0..100 {
            let similarity = Similarity::Cosine;
            let embeddings = vec![];
            let time = Some(SystemTime::now());
            let data_point_pin = DataPointPin::create_pin(&vectors_path).unwrap();
            create(&data_point_pin, embeddings, time, similarity).unwrap();

            let online_data_point = OnlineDataPoint {
                journal: data_point_pin.read_journal().unwrap(),
                pin: data_point_pin,
            };
            data_points.push(online_data_point);
        }

        writer.online_data_points = data_points;

        let metrics = writer.merge().unwrap();
        assert_eq!(metrics.merged, 100);
        assert_eq!(metrics.segments_left, 1);
    }

    #[test]
    fn force_merge_less_than_limit() {
        let dir = tempfile::tempdir().unwrap();
        let vectors_path = dir.path().join("vectors");

        let mut writer = Writer::new(&vectors_path, IndexMetadata::default()).unwrap();
        let mut data_points = vec![];
        writer.segments_before_merge = 1000;

        for _ in 0..50 {
            let similarity = Similarity::Cosine;
            let embeddings = vec![];
            let time = Some(SystemTime::now());
            let data_point_pin = DataPointPin::create_pin(&vectors_path).unwrap();
            create(&data_point_pin, embeddings, time, similarity).unwrap();

            let online_data_point = OnlineDataPoint {
                journal: data_point_pin.read_journal().unwrap(),
                pin: data_point_pin,
            };
            data_points.push(online_data_point);
        }

        writer.online_data_points = data_points;

        let metrics = writer.merge().unwrap();
        assert_eq!(metrics.merged, 0);
        assert_eq!(metrics.segments_left, 50);
    }

    #[test]
    fn force_merge_all() {
        let dir = tempfile::tempdir().unwrap();
        let vectors_path = dir.path().join("vectors");

        let mut writer = Writer::new(&vectors_path, IndexMetadata::default()).unwrap();
        let mut data_points = vec![];

        for _ in 0..100 {
            let similarity = Similarity::Cosine;
            let embeddings = vec![];
            let time = Some(SystemTime::now());
            let data_point_pin = DataPointPin::create_pin(&vectors_path).unwrap();
            create(&data_point_pin, embeddings, time, similarity).unwrap();

            let online_data_point = OnlineDataPoint {
                journal: data_point_pin.read_journal().unwrap(),
                pin: data_point_pin,
            };
            data_points.push(online_data_point);
        }

        writer.online_data_points = data_points;

        let metrics = writer.merge().unwrap();
        assert_eq!(metrics.merged, 100);
        assert_eq!(metrics.segments_left, 1);

        let metrics = writer.merge().unwrap();
        assert_eq!(metrics.merged, 0);
        assert_eq!(metrics.segments_left, 1);
    }
}<|MERGE_RESOLUTION|>--- conflicted
+++ resolved
@@ -268,15 +268,12 @@
         self.has_uncommitted_changes = false;
         self.number_of_embeddings = number_of_embeddings;
 
-<<<<<<< HEAD
-        self.merge()
-=======
-        if let Err(merge_error) = self.merge() {
+        let merge_result = self.merge();
+        if let Err(merge_error) = &merge_result {
             tracing::error!("Merge error: {merge_error:?}")
         }
 
-        Ok(())
->>>>>>> a9576b68
+        merge_result
     }
 
     pub fn new(path: &Path, metadata: IndexMetadata) -> VectorR<Writer> {
