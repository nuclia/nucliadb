--- conflicted
+++ resolved
@@ -65,10 +65,7 @@
           curl --proto '=https' --tlsv1.2 -sSf https://tiup-mirrors.pingcap.com/install.sh | sh -s -- v1.11.3
           source /home/runner/.profile
           tiup playground 5.3.1 --mode tikv-slim --without-monitor &
-<<<<<<< HEAD
-=======
           while ! nc -zv 127.0.0.1 2379; do echo "waiting for tikv to come up" && sleep 1; done; echo "TiKV is running on 127.0.0.1 2379."
->>>>>>> 16e69fa7
 
       - uses: dorny/paths-filter@v2
         id: filter
