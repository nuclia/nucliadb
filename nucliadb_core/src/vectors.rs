--- conflicted
+++ resolved
@@ -20,18 +20,16 @@
 
 use std::collections::HashMap;
 use std::collections::HashSet;
-<<<<<<< HEAD
-=======
 use std::path::PathBuf;
 
 use nucliadb_protos::nodereader;
 use nucliadb_protos::utils;
->>>>>>> de645e3d
 use uuid::Uuid;
 
 use crate::metrics::vectors::MergeSource;
 use crate::prelude::*;
 use crate::query_language::BooleanExpression;
+use crate::Channel;
 use crate::IndexFiles;
 use nucliadb_protos::noderesources;
 
@@ -52,8 +50,6 @@
     pub source: MergeSource,
 }
 
-<<<<<<< HEAD
-=======
 #[derive(Clone)]
 pub struct VectorConfig {
     pub similarity: utils::VectorSimilarity,
@@ -63,7 +59,6 @@
     pub normalize_vectors: bool,
 }
 
->>>>>>> de645e3d
 // In an ideal world this should be part of the actual request, but since
 // we use protos all the way down the stack here we are. Once the protos use
 // is restricted to only the upper layer, this type won't be needed anymore.
