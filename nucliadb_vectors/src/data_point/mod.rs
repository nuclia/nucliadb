--- conflicted
+++ resolved
@@ -48,295 +48,6 @@
     pub const NODES: &str = "nodes.kv";
     pub const HNSW: &str = "index.hnsw";
     pub const JOURNAL: &str = "journal.json";
-<<<<<<< HEAD
-    pub const DATA_POINT_PIN: &str = ".pin";
-}
-
-pub struct DataPointPin {
-    data_point_id: DpId,
-    data_point_path: PathBuf,
-    journal_path: PathBuf,
-    #[allow(unused)]
-    pin: File,
-}
-impl DataPointPin {
-    pub fn id(&self) -> DpId {
-        self.data_point_id
-    }
-
-    pub fn path(&self) -> &Path {
-        &self.data_point_path
-    }
-
-    pub fn is_pinned(path: &Path, id: DpId) -> io::Result<bool> {
-        let data_point_path = path.join(id.to_string());
-        let pin_path = data_point_path.join(file_names::DATA_POINT_PIN);
-
-        if !pin_path.is_file() {
-            return Ok(false);
-        }
-
-        let pin_file = File::open(pin_path)?;
-
-        let Err(error) = pin_file.try_lock_exclusive() else {
-            return Ok(false);
-        };
-
-        if let ErrorKind::WouldBlock = error.kind() {
-            Ok(true)
-        } else {
-            Err(error)
-        }
-    }
-
-    pub fn read_journal(&self) -> io::Result<Journal> {
-        let journal = File::open(&self.journal_path)?;
-        let journal: Journal = serde_json::from_reader(BufReader::new(journal))?;
-        Ok(journal)
-    }
-
-    pub fn create_pin(dir: &Path) -> io::Result<DataPointPin> {
-        let id = DpId::new_v4();
-        let folder_name = id.to_string();
-        let temp_dir = format!("{folder_name}.tmp");
-        let data_point_path = dir.join(folder_name);
-        let temp_data_point_path = dir.join(temp_dir);
-        let journal_path = data_point_path.join(file_names::JOURNAL);
-
-        std::fs::create_dir(&temp_data_point_path)?;
-
-        let temp_pin_path = temp_data_point_path.join(file_names::DATA_POINT_PIN);
-        let pin_file = File::create(temp_pin_path)?;
-        pin_file.lock_shared()?;
-
-        std::fs::rename(&temp_data_point_path, &data_point_path)?;
-
-        Ok(DataPointPin {
-            journal_path,
-            data_point_path,
-            pin: pin_file,
-            data_point_id: id,
-        })
-    }
-
-    pub fn open_pin(dir: &Path, id: DpId) -> io::Result<DataPointPin> {
-        let data_point_path = dir.join(id.to_string());
-        let pin_path = data_point_path.join(file_names::DATA_POINT_PIN);
-        let journal_path = data_point_path.join(file_names::JOURNAL);
-        let pin_file = File::create(pin_path)?;
-
-        pin_file.lock_shared()?;
-
-        Ok(DataPointPin {
-            journal_path,
-            data_point_path,
-            pin: pin_file,
-            data_point_id: id,
-        })
-    }
-}
-
-pub fn delete(dir: &Path, uid: DpId) -> VectorR<()> {
-    let uid = uid.to_string();
-    let id = dir.join(uid);
-    fs::remove_dir_all(id)?;
-    Ok(())
-}
-
-pub fn open(pin: &DataPointPin) -> VectorR<OpenDataPoint> {
-    let data_point_path = &pin.data_point_path;
-    let nodes_file = File::open(data_point_path.join(file_names::NODES))?;
-    let journal_file = File::open(data_point_path.join(file_names::JOURNAL))?;
-    let hnsw_file = File::open(data_point_path.join(file_names::HNSW))?;
-
-    let nodes = unsafe { Mmap::map(&nodes_file)? };
-    let index = unsafe { Mmap::map(&hnsw_file)? };
-    let journal: Journal = serde_json::from_reader(BufReader::new(journal_file))?;
-
-    // Telling the OS our expected access pattern
-    #[cfg(not(target_os = "windows"))]
-    {
-        nodes.advise(memmap2::Advice::WillNeed)?;
-        index.advise(memmap2::Advice::Sequential)?;
-    }
-
-    Ok(OpenDataPoint {
-        journal,
-        nodes,
-        index,
-    })
-}
-
-pub fn merge<Dlog>(
-    pin: &DataPointPin,
-    operants: &[(Dlog, OpenDataPoint)],
-    similarity: Similarity,
-) -> VectorR<OpenDataPoint>
-where
-    Dlog: DeleteLog,
-{
-    let data_point_id = pin.data_point_id;
-    let data_point_path = &pin.data_point_path;
-
-    let nodes_path = data_point_path.join(file_names::NODES);
-    let mut nodes_file_options = OpenOptions::new();
-    nodes_file_options.read(true);
-    nodes_file_options.write(true);
-    nodes_file_options.create(true);
-    let mut nodes_file = nodes_file_options.open(nodes_path)?;
-
-    let journal_path = data_point_path.join(file_names::JOURNAL);
-    let mut journal_file_options = OpenOptions::new();
-    journal_file_options.read(true);
-    journal_file_options.write(true);
-    journal_file_options.create(true);
-    let mut journal_file = journal_file_options.open(journal_path)?;
-
-    let hnsw_path = data_point_path.join(file_names::HNSW);
-    let mut hnsw_file_options = OpenOptions::new();
-    hnsw_file_options.read(true);
-    hnsw_file_options.write(true);
-    hnsw_file_options.create(true);
-    let mut hnsw_file = hnsw_file_options.open(hnsw_path)?;
-
-    // Sort largest operant first so we reuse as much of the HNSW as possible
-    let mut operants = operants.iter().collect::<Vec<_>>();
-    operants.sort_unstable_by_key(|o| std::cmp::Reverse(o.1.journal().no_nodes()));
-
-    // Creating the node store
-    let node_producers: Vec<_> = operants.iter().map(|dp| ((&dp.0, Node), dp.1.nodes.as_ref())).collect();
-    let has_deletions = data_store::merge(&mut nodes_file, &node_producers)?;
-    let nodes = unsafe { Mmap::map(&nodes_file)? };
-    let no_nodes = data_store::stored_elements(&nodes);
-
-    let mut index;
-    let start_node_index;
-    if has_deletions {
-        index = RAMHnsw::new();
-        start_node_index = 0;
-    } else {
-        // If there are no deletions, we can reuse the first segment
-        // HNSW since its indexes will match the the ones in data_store
-        index = DiskHnsw::deserialize(&operants[0].1.index);
-        start_node_index = data_store::stored_elements(&operants[0].1.nodes);
-    }
-
-    // Creating the hnsw for the new node store.
-    let tracker = Retriever::new(&[], &nodes, &NoDLog, similarity, -1.0);
-    let mut ops = HnswOps::new(&tracker);
-    for id in start_node_index..no_nodes {
-        ops.insert(Address(id), &mut index)
-    }
-
-    {
-        let mut hnswf_buffer = BufWriter::new(&mut hnsw_file);
-        DiskHnsw::serialize_into(&mut hnswf_buffer, no_nodes, index)?;
-        hnswf_buffer.flush()?;
-    }
-
-    let index = unsafe { Mmap::map(&hnsw_file)? };
-
-    let journal = Journal {
-        nodes: no_nodes,
-        uid: data_point_id,
-        ctime: SystemTime::now(),
-    };
-
-    {
-        let mut journalf_buffer = BufWriter::new(&mut journal_file);
-        journalf_buffer.write_all(&serde_json::to_vec(&journal)?)?;
-        journalf_buffer.flush()?;
-    }
-
-    // Telling the OS our expected access pattern
-    #[cfg(not(target_os = "windows"))]
-    {
-        nodes.advise(memmap2::Advice::WillNeed)?;
-        index.advise(memmap2::Advice::Sequential)?;
-    }
-
-    Ok(OpenDataPoint {
-        journal,
-        nodes,
-        index,
-    })
-}
-
-pub fn create(
-    pin: &DataPointPin,
-    elems: Vec<Elem>,
-    time: Option<SystemTime>,
-    similarity: Similarity,
-) -> VectorR<OpenDataPoint> {
-    let data_point_id = pin.data_point_id;
-    let data_point_path = &pin.data_point_path;
-    let mut nodes_file_options = OpenOptions::new();
-    nodes_file_options.read(true);
-    nodes_file_options.write(true);
-    nodes_file_options.create(true);
-    let mut nodesf = nodes_file_options.open(data_point_path.join(file_names::NODES))?;
-
-    let mut journal_file_options = OpenOptions::new();
-    journal_file_options.read(true);
-    journal_file_options.write(true);
-    journal_file_options.create(true);
-    let mut journalf = journal_file_options.open(data_point_path.join(file_names::JOURNAL))?;
-
-    let mut hnsw_file_options = OpenOptions::new();
-    hnsw_file_options.read(true);
-    hnsw_file_options.write(true);
-    hnsw_file_options.create(true);
-    let mut hnswf = hnsw_file_options.open(data_point_path.join(file_names::HNSW))?;
-
-    // Serializing nodes on disk
-    // Nodes are stored on disk and mmaped.
-    data_store::create_key_value(&mut nodesf, elems)?;
-    let nodes = unsafe { Mmap::map(&nodesf)? };
-    let no_nodes = data_store::stored_elements(&nodes);
-
-    // Creating the HNSW using the mmaped nodes
-    let tracker = Retriever::new(&[], &nodes, &NoDLog, similarity, -1.0);
-    let mut ops = HnswOps::new(&tracker);
-    let mut index = RAMHnsw::new();
-    for id in 0..no_nodes {
-        ops.insert(Address(id), &mut index)
-    }
-
-    {
-        // The HNSW is on RAM
-        // Serializing the HNSW into disk
-        let mut hnswf_buffer = BufWriter::new(&mut hnswf);
-        DiskHnsw::serialize_into(&mut hnswf_buffer, no_nodes, index)?;
-        hnswf_buffer.flush()?;
-    }
-    let index = unsafe { Mmap::map(&hnswf)? };
-
-    let journal = Journal {
-        nodes: no_nodes,
-        uid: data_point_id,
-        ctime: time.unwrap_or_else(SystemTime::now),
-    };
-    {
-        // Saving the journal
-        let mut journalf_buffer = BufWriter::new(&mut journalf);
-        journalf_buffer.write_all(&serde_json::to_vec(&journal)?)?;
-        journalf_buffer.flush()?;
-    }
-
-    // Telling the OS our expected access pattern
-    #[cfg(not(target_os = "windows"))]
-    {
-        nodes.advise(memmap2::Advice::WillNeed)?;
-        index.advise(memmap2::Advice::Sequential)?;
-    }
-
-    Ok(OpenDataPoint {
-        journal,
-        nodes,
-        index,
-    })
-=======
->>>>>>> 31740e40
 }
 
 pub struct NoDLog;
