# Copyright (C) 2021 Bosutech XXI S.L.
#
# nucliadb is offered under the AGPL v3.0 and as commercial software.
# For commercial licensing, contact us at info@nuclia.com.
#
# AGPL:
# This program is free software: you can redistribute it and/or modify
# it under the terms of the GNU Affero General Public License as
# published by the Free Software Foundation, either version 3 of the
# License, or (at your option) any later version.
#
# This program is distributed in the hope that it will be useful,
# but WITHOUT ANY WARRANTY; without even the implied warranty of
# MERCHANTABILITY or FITNESS FOR A PARTICULAR PURPOSE. See the
# GNU Affero General Public License for more details.
#
# You should have received a copy of the GNU Affero General Public License
# along with this program. If not, see <http://www.gnu.org/licenses/>.
#
import functools
import json
from dataclasses import dataclass
from typing import AsyncGenerator, Optional, cast

from nucliadb.common.datamanagers.exceptions import KnowledgeBoxNotFound
from nucliadb.models.responses import HTTPClientError
from nucliadb.search import logger, predict
from nucliadb.search.predict import (
    AnswerStatusCode,
    CitationsGenerativeResponse,
    GenerativeChunk,
    JSONGenerativeResponse,
    MetaGenerativeResponse,
    RephraseMissingContextError,
    StatusGenerativeResponse,
    TextGenerativeResponse,
)
from nucliadb.search.search.chat.exceptions import NoRetrievalResultsError
from nucliadb.search.search.chat.prompt import PromptContextBuilder
from nucliadb.search.search.chat.query import (
    NOT_ENOUGH_CONTEXT_ANSWER,
    ChatAuditor,
    get_find_results,
    get_relations_results,
    rephrase_query,
    sorted_prompt_context_list,
    tokens_to_chars,
)
from nucliadb.search.search.exceptions import (
    IncompleteFindResultsError,
    InvalidQueryError,
)
from nucliadb.search.search.metrics import RAGMetrics
from nucliadb.search.search.query import QueryParser
from nucliadb.search.utilities import get_predict
from nucliadb_models.search import (
    AnswerAskResponseItem,
    AskRequest,
    AskResponseItem,
    AskResponseItemType,
    AskTimings,
    AskTokens,
    ChatModel,
    ChatOptions,
    CitationsAskResponseItem,
    DebugAskResponseItem,
    ErrorAskResponseItem,
    JSONAskResponseItem,
    KnowledgeboxFindResults,
    MetadataAskResponseItem,
    MinScore,
    NucliaDBClientType,
    PrequeriesAskResponseItem,
    PreQueriesStrategy,
    PreQueryResult,
    PromptContext,
    PromptContextOrder,
    RagStrategyName,
    Relations,
    RelationsAskResponseItem,
    RetrievalAskResponseItem,
    StatusAskResponseItem,
    SyncAskMetadata,
    SyncAskResponse,
    UserPrompt,
    parse_custom_prompt,
)
from nucliadb_telemetry import errors
from nucliadb_utils.exceptions import LimitsExceededError


class AskResult:
    def __init__(
        self,
        *,
        kbid: str,
        ask_request: AskRequest,
        main_results: KnowledgeboxFindResults,
        prequeries_results: Optional[list[PreQueryResult]],
        nuclia_learning_id: Optional[str],
        predict_answer_stream: AsyncGenerator[GenerativeChunk, None],
        prompt_context: PromptContext,
        prompt_context_order: PromptContextOrder,
        auditor: ChatAuditor,
        metrics: RAGMetrics,
    ):
        # Initial attributes
        self.kbid = kbid
        self.ask_request = ask_request
        self.main_results = main_results
        self.prequeries_results = prequeries_results or []
        self.nuclia_learning_id = nuclia_learning_id
        self.predict_answer_stream = predict_answer_stream
        self.prompt_context = prompt_context
        self.prompt_context_order = prompt_context_order
        self.auditor: ChatAuditor = auditor
        self.metrics: RAGMetrics = metrics

        # Computed from the predict chat answer stream
        self._answer_text = ""
        self._object: Optional[JSONGenerativeResponse] = None
        self._status: Optional[StatusGenerativeResponse] = None
        self._citations: Optional[CitationsGenerativeResponse] = None
        self._metadata: Optional[MetaGenerativeResponse] = None
        self._relations: Optional[Relations] = None

    @property
    def status_code(self) -> AnswerStatusCode:
        if self._status is None:
            return AnswerStatusCode.SUCCESS
        return AnswerStatusCode(self._status.code)

    @property
    def status_error_details(self) -> Optional[str]:
        if self._status is None:
            return None
        return self._status.details

    @property
    def ask_request_with_relations(self) -> bool:
        return ChatOptions.RELATIONS in self.ask_request.features

    @property
    def ask_request_with_debug_flag(self) -> bool:
        return self.ask_request.debug

    async def ndjson_stream(self) -> AsyncGenerator[str, None]:
        try:
            async for item in self._stream():
                yield self._ndjson_encode(item)
        except Exception as exc:
            # Handle any unexpected error that might happen
            # during the streaming and halt the stream
            errors.capture_exception(exc)
            logger.error(
                f"Unexpected error while generating the answer: {exc}",
                extra={"kbid": self.kbid},
            )
            error_message = "Unexpected error while generating the answer. Please try again later."
            if self.ask_request_with_debug_flag:
                error_message += f" Error: {exc}"
            item = ErrorAskResponseItem(error=error_message)
            yield self._ndjson_encode(item)
            return

    def _ndjson_encode(self, item: AskResponseItemType) -> str:
        result_item = AskResponseItem(item=item)
        return result_item.model_dump_json(exclude_unset=False, exclude_none=True) + "\n"

    async def _stream(self) -> AsyncGenerator[AskResponseItemType, None]:
        # First stream out the find results
        yield RetrievalAskResponseItem(results=self.main_results)

        if len(self.prequeries_results) > 0:
            item = PrequeriesAskResponseItem()
            for index, (prequery, result) in enumerate(self.prequeries_results):
                prequery_id = prequery.id or f"prequery_{index}"
                item.results[prequery_id] = result
            yield item

        # Then stream out the predict answer
        first_chunk_yielded = False
        with self.metrics.time("stream_predict_answer"):
            async for answer_chunk in self._stream_predict_answer_text():
                yield AnswerAskResponseItem(text=answer_chunk)
                if not first_chunk_yielded:
                    self.metrics.record_first_chunk_yielded()
                    first_chunk_yielded = True

        if self._object is not None:
            yield JSONAskResponseItem(object=self._object.object)
            if not first_chunk_yielded:
                # When there is a JSON generative response, we consider the first chunk yielded
                # to be the moment when the JSON object is yielded, not the text
                self.metrics.record_first_chunk_yielded()
                first_chunk_yielded = True

        # Then the status
        if self.status_code == AnswerStatusCode.ERROR:
            # If predict yielded an error status, we yield it too and halt the stream immediately
            yield StatusAskResponseItem(
                code=self.status_code.value,
                status=self.status_code.prettify(),
                details=self.status_error_details or "Unknown error",
            )
            return

        yield StatusAskResponseItem(
            code=self.status_code.value,
            status=self.status_code.prettify(),
        )

        # Audit the answer
        if self._object is None:
            audit_answer = self._answer_text.encode("utf-8")
        else:
            audit_answer = json.dumps(self._object.object).encode("utf-8")

        try:
            rephrase_time = self.metrics.elapsed("rephrase")
        except KeyError:
            # Not all ask requests have a rephrase step
            rephrase_time = None

        self.auditor.audit(
            text_answer=audit_answer,
            generative_answer_time=self.metrics.elapsed("stream_predict_answer"),
            generative_answer_first_chunk_time=self.metrics.get_first_chunk_time() or 0,
            rephrase_time=rephrase_time,
            status_code=self.status_code,
        )

        # Stream out the citations
        if self._citations is not None:
            yield CitationsAskResponseItem(citations=self._citations.citations)

        # Stream out other metadata about the answer if available
        if self._metadata is not None:
            yield MetadataAskResponseItem(
                tokens=AskTokens(
                    input=self._metadata.input_tokens,
                    output=self._metadata.output_tokens,
                ),
                timings=AskTimings(
                    generative_first_chunk=self._metadata.timings.get("generative_first_chunk"),
                    generative_total=self._metadata.timings.get("generative"),
                ),
            )

        # Stream out the relations results
        should_query_relations = (
            self.ask_request_with_relations and self.status_code == AnswerStatusCode.SUCCESS
        )
        if should_query_relations:
            relations = await self.get_relations_results()
            yield RelationsAskResponseItem(relations=relations)

        # Stream out debug information
        if self.ask_request_with_debug_flag:
            yield DebugAskResponseItem(
                metadata={
                    "prompt_context": sorted_prompt_context_list(
                        self.prompt_context, self.prompt_context_order
                    )
                }
            )

    async def json(self) -> str:
        # First, run the stream in memory to get all the data in memory
        async for _ in self._stream():
            ...

        metadata = None
        if self._metadata is not None:
            metadata = SyncAskMetadata(
                tokens=AskTokens(
                    input=self._metadata.input_tokens,
                    output=self._metadata.output_tokens,
                ),
                timings=AskTimings(
                    generative_first_chunk=self._metadata.timings.get("generative_first_chunk"),
                    generative_total=self._metadata.timings.get("generative"),
                ),
            )
        citations = {}
        if self._citations is not None:
            citations = self._citations.citations

        answer_json = None
        if self._object is not None:
            answer_json = self._object.object

        prequeries_results: Optional[dict[str, KnowledgeboxFindResults]] = None
        if self.prequeries_results:
            prequeries_results = {}
            for index, (prequery, result) in enumerate(self.prequeries_results):
                prequery_id = prequery.id or f"prequery_{index}"
                prequeries_results[prequery_id] = result

        response = SyncAskResponse(
            answer=self._answer_text,
            answer_json=answer_json,
            status=self.status_code.prettify(),
            relations=self._relations,
            retrieval_results=self.main_results,
            prequeries=prequeries_results,
            citations=citations,
            metadata=metadata,
            learning_id=self.nuclia_learning_id or "",
        )
        if self.status_code == AnswerStatusCode.ERROR and self.status_error_details:
            response.error_details = self.status_error_details
        if self.ask_request_with_debug_flag:
            sorted_prompt_context = sorted_prompt_context_list(
                self.prompt_context, self.prompt_context_order
            )
            response.prompt_context = sorted_prompt_context
        return response.model_dump_json(exclude_unset=True)

    async def get_relations_results(self) -> Relations:
        if self._relations is None:
            with self.metrics.time("relations"):
                self._relations = await get_relations_results(
                    kbid=self.kbid,
                    text_answer=self._answer_text,
                    target_shard_replicas=self.ask_request.shards,
                    timeout=5.0,
                )
        return self._relations

    async def _stream_predict_answer_text(self) -> AsyncGenerator[str, None]:
        """
        Reads the stream of the generative model, yielding the answer text but also parsing
        other items like status codes, citations and miscellaneous metadata.

        This method does not assume any order in the stream of items, but it assumes that at least
        the answer text is streamed in order.
        """
        async for generative_chunk in self.predict_answer_stream:
            item = generative_chunk.chunk
            if isinstance(item, TextGenerativeResponse):
                self._answer_text += item.text
                yield item.text
            elif isinstance(item, JSONGenerativeResponse):
                self._object = item
            elif isinstance(item, StatusGenerativeResponse):
                self._status = item
            elif isinstance(item, CitationsGenerativeResponse):
                self._citations = item
            elif isinstance(item, MetaGenerativeResponse):
                self._metadata = item
            else:
                logger.warning(
                    f"Unexpected item in predict answer stream: {item}",
                    extra={"kbid": self.kbid},
                )


class NotEnoughContextAskResult(AskResult):
    def __init__(
        self,
        main_results: Optional[KnowledgeboxFindResults] = None,
        prequeries_results: Optional[list[PreQueryResult]] = None,
    ):
        self.main_results = main_results or KnowledgeboxFindResults(resources={}, min_score=None)
        self.prequeries_results = prequeries_results or []
        self.nuclia_learning_id = None

    async def ndjson_stream(self) -> AsyncGenerator[str, None]:
        """
        In the case where there are no results in the retrieval phase, we simply
        return the find results and the messages indicating that there is not enough
        context in the corpus to answer.
        """
        yield self._ndjson_encode(RetrievalAskResponseItem(results=self.main_results))
        yield self._ndjson_encode(AnswerAskResponseItem(text=NOT_ENOUGH_CONTEXT_ANSWER))
        status = AnswerStatusCode.NO_CONTEXT
        yield self._ndjson_encode(StatusAskResponseItem(code=status.value, status=status.prettify()))

    async def json(self) -> str:
        return SyncAskResponse(
            answer=NOT_ENOUGH_CONTEXT_ANSWER,
            retrieval_results=self.main_results,
            status=AnswerStatusCode.NO_CONTEXT,
        ).model_dump_json(exclude_unset=True)


async def ask(
    *,
    kbid: str,
    ask_request: AskRequest,
    user_id: str,
    client_type: NucliaDBClientType,
    origin: str,
    resource: Optional[str] = None,
) -> AskResult:
    metrics = RAGMetrics()
    chat_history = ask_request.context or []
    user_context = ask_request.extra_context or []
    user_query = ask_request.query

    # Maybe rephrase the query
    rephrased_query = None
    if len(chat_history) > 0 or len(user_context) > 0:
        try:
            with metrics.time("rephrase"):
                rephrased_query = await rephrase_query(
                    kbid,
                    chat_history=chat_history,
                    query=user_query,
                    user_id=user_id,
                    user_context=user_context,
                    generative_model=ask_request.generative_model,
                )
        except RephraseMissingContextError:
            logger.info("Failed to rephrase ask query, using original")

<<<<<<< HEAD
    prequeries = parse_prequeries(ask_request)
    # Retrieval is not needed if we are chatting on a specific
    # resource and the full_resource strategy is enabled
    needs_retrieval = True
    if resource is not None:
        if prequeries is not None:
            raise InvalidQueryError(
                "rag_strategies", "Prequeries are not supported when asking on a specific resource"
            )
        ask_request.resource_filters = [resource]
        if any(strategy.name == "full_resource" for strategy in ask_request.rag_strategies):
            needs_retrieval = False

    # Maybe do a retrieval query
    if needs_retrieval:
        with metrics.time("retrieval"):
            main_results, prequeries_results, query_parser = await get_find_results(
                kbid=kbid,
                # Prefer the rephrased query if available
                query=rephrased_query or user_query,
                item=ask_request,
                ndb_client=client_type,
                user=user_id,
                origin=origin,
                metrics=metrics,
                prequeries=prequeries,
            )
        if len(main_results.resources) == 0 and all(
            len(prequery_result.resources) == 0 for (_, prequery_result) in prequeries_results or []
        ):
            return NotEnoughContextAskResult(
                main_results=main_results,
                prequeries_results=prequeries_results,
            )

    else:
        main_results = KnowledgeboxFindResults(resources={}, min_score=None)
        prequeries_results = None
        # Dummy query parser, used below for calculating max tokens, etc.
        query_parser = QueryParser(
=======
    try:
        retrieval_results = await retrieval_step(
>>>>>>> 2bcd4901
            kbid=kbid,
            # Prefer the rephrased query for retrieval if available
            main_query=rephrased_query or user_query,
            ask_request=ask_request,
            client_type=client_type,
            user_id=user_id,
            origin=origin,
            metrics=metrics,
            resource=resource,
        )
    except NoRetrievalResultsError as err:
        # If a retrieval was attempted but no results were found,
        # early return the ask endpoint without querying the generative model
        return NotEnoughContextAskResult(
            main_results=err.main_query,
            prequeries_results=err.prequeries,
        )

    query_parser = retrieval_results.query_parser

    # Now we build the prompt context
    with metrics.time("context_building"):
        query_parser.max_tokens = ask_request.max_tokens  # type: ignore
        max_tokens_context = await query_parser.get_max_tokens_context()
        prompt_context_builder = PromptContextBuilder(
            kbid=kbid,
            main_results=retrieval_results.main_query,
            prequeries_results=retrieval_results.prequeries,
            main_query_weight=retrieval_results.main_query_weight,
            resource=resource,
            user_context=user_context,
            strategies=ask_request.rag_strategies,
            image_strategies=ask_request.rag_images_strategies,
            max_context_characters=tokens_to_chars(max_tokens_context),
            visual_llm=await query_parser.get_visual_llm_enabled(),
        )
        (
            prompt_context,
            prompt_context_order,
            prompt_context_images,
        ) = await prompt_context_builder.build()

    custom_prompt = parse_custom_prompt(ask_request)

    # Make the chat request to the predict API
    chat_model = ChatModel(
        user_id=user_id,
        system=custom_prompt.system,
        user_prompt=UserPrompt(prompt=custom_prompt.user) if custom_prompt.user else None,
        query_context=prompt_context,
        query_context_order=prompt_context_order,
        chat_history=chat_history,
        question=user_query,
        truncate=True,
        citations=ask_request.citations,
        generative_model=ask_request.generative_model,
        max_tokens=query_parser.get_max_tokens_answer(),
        query_context_images=prompt_context_images,
        json_schema=ask_request.answer_json_schema,
    )
    with metrics.time("stream_start"):
        predict = get_predict()
        nuclia_learning_id, predict_answer_stream = await predict.chat_query_ndjson(kbid, chat_model)

    auditor = ChatAuditor(
        kbid=kbid,
        user_id=user_id,
        client_type=client_type,
        origin=origin,
        user_query=user_query,
        rephrased_query=rephrased_query,
        chat_history=chat_history,
        learning_id=nuclia_learning_id,
        query_context=prompt_context,
        query_context_order=prompt_context_order,
    )
    return AskResult(
        kbid=kbid,
        ask_request=ask_request,
        main_results=retrieval_results.main_query,
        prequeries_results=retrieval_results.prequeries,
        nuclia_learning_id=nuclia_learning_id,
        predict_answer_stream=predict_answer_stream,  # type: ignore
        prompt_context=prompt_context,
        prompt_context_order=prompt_context_order,
        auditor=auditor,
        metrics=metrics,
    )


def handled_ask_exceptions(func):
    @functools.wraps(func)
    async def wrapper(*args, **kwargs):
        try:
            return await func(*args, **kwargs)
        except KnowledgeBoxNotFound:
            return HTTPClientError(
                status_code=404,
                detail=f"Knowledge Box not found.",
            )
        except LimitsExceededError as exc:
            return HTTPClientError(status_code=exc.status_code, detail=exc.detail)
        except predict.ProxiedPredictAPIError as err:
            return HTTPClientError(
                status_code=err.status,
                detail=err.detail,
            )
        except IncompleteFindResultsError:
            return HTTPClientError(
                status_code=529,
                detail="Temporary error on information retrieval. Please try again.",
            )
        except predict.RephraseMissingContextError:
            return HTTPClientError(
                status_code=412,
                detail="Unable to rephrase the query with the provided context.",
            )
        except predict.RephraseError as err:
            return HTTPClientError(
                status_code=529,
                detail=f"Temporary error while rephrasing the query. Please try again later. Error: {err}",
            )
        except InvalidQueryError as exc:
            return HTTPClientError(status_code=412, detail=str(exc))

    return wrapper


def parse_prequeries(ask_request: AskRequest) -> Optional[PreQueriesStrategy]:
    query_ids = []
    for rag_strategy in ask_request.rag_strategies:
        if rag_strategy.name == RagStrategyName.PREQUERIES:
            prequeries = cast(PreQueriesStrategy, rag_strategy)
            # Give each query a unique id if they don't have one
            for index, query in enumerate(prequeries.queries):
                if query.id is None:
                    query.id = f"prequery_{index}"
                if query.id in query_ids:
                    raise InvalidQueryError(
                        "rag_strategies",
                        "Prequeries must have unique ids",
                    )
                query_ids.append(query.id)
            return prequeries
    return None


@dataclass
class RetrievalResults:
    main_query: KnowledgeboxFindResults
    query_parser: QueryParser
    main_query_weight: float
    prequeries: Optional[list[PreQueryResult]] = None


async def retrieval_step(
    kbid: str,
    main_query: str,
    ask_request: AskRequest,
    client_type: NucliaDBClientType,
    user_id: str,
    origin: str,
    metrics: RAGMetrics,
    resource: Optional[str] = None,
) -> RetrievalResults:
    """
    This function encapsulates all the logic related to retrieval in the ask endpoint.
    """
    if resource is None:
        return await retrieval_in_kb(
            kbid,
            main_query,
            ask_request,
            client_type,
            user_id,
            origin,
            metrics,
        )
    else:
        return await retrieval_in_resource(
            kbid,
            resource,
            main_query,
            ask_request,
            client_type,
            user_id,
            origin,
            metrics,
        )


async def retrieval_in_kb(
    kbid: str,
    main_query: str,
    ask_request: AskRequest,
    client_type: NucliaDBClientType,
    user_id: str,
    origin: str,
    metrics: RAGMetrics,
) -> RetrievalResults:
    prequeries = parse_prequeries(ask_request)
    with metrics.time("retrieval"):
        main_results, prequeries_results, query_parser = await get_find_results(
            kbid=kbid,
            query=main_query,
            item=ask_request,
            ndb_client=client_type,
            user=user_id,
            origin=origin,
            metrics=metrics,
            prequeries_strategy=prequeries,
        )
        if len(main_results.resources) == 0 and all(
            len(prequery_result.resources) == 0 for (_, prequery_result) in prequeries_results or []
        ):
            raise NoRetrievalResultsError(main_results, prequeries_results)
    return RetrievalResults(
        main_query=main_results,
        prequeries=prequeries_results,
        query_parser=query_parser,
        main_query_weight=prequeries.main_query_weight if prequeries is not None else 1.0,
    )


async def retrieval_in_resource(
    kbid: str,
    resource: str,
    main_query: str,
    ask_request: AskRequest,
    client_type: NucliaDBClientType,
    user_id: str,
    origin: str,
    metrics: RAGMetrics,
) -> RetrievalResults:
    if any(strategy.name == "full_resource" for strategy in ask_request.rag_strategies):
        # Retrieval is not needed if we are chatting on a specific resource and the full_resource strategy is enabled
        return RetrievalResults(
            main_query=KnowledgeboxFindResults(resources={}, min_score=None),
            prequeries=None,
            query_parser=QueryParser(
                kbid=kbid,
                features=[],
                query="",
                label_filters=ask_request.filters,
                keyword_filters=ask_request.keyword_filters,
                page_number=0,
                page_size=0,
                min_score=MinScore(),
            ),
            main_query_weight=1.0,
        )

    prequeries = parse_prequeries(ask_request)

    # Make sure the retrieval is scoped to the resource if provided
    ask_request.resource_filters = [resource]
    if prequeries is not None:
        for prequery in prequeries.queries:
            if prequery.prefilter is True:
                raise InvalidQueryError(
                    "rag_strategies",
                    "Prequeries with prefilter are not supported when asking on a resource",
                )
            prequery.request.resource_filters = [resource]

    with metrics.time("retrieval"):
        main_results, prequeries_results, query_parser = await get_find_results(
            kbid=kbid,
            query=main_query,
            item=ask_request,
            ndb_client=client_type,
            user=user_id,
            origin=origin,
            metrics=metrics,
            prequeries_strategy=prequeries,
        )
        if len(main_results.resources) == 0 and all(
            len(prequery_result.resources) == 0 for (_, prequery_result) in prequeries_results or []
        ):
            raise NoRetrievalResultsError(main_results, prequeries_results)
    return RetrievalResults(
        main_query=main_results,
        prequeries=prequeries_results,
        query_parser=query_parser,
        main_query_weight=prequeries.main_query_weight if prequeries is not None else 1.0,
    )<|MERGE_RESOLUTION|>--- conflicted
+++ resolved
@@ -415,51 +415,8 @@
         except RephraseMissingContextError:
             logger.info("Failed to rephrase ask query, using original")
 
-<<<<<<< HEAD
-    prequeries = parse_prequeries(ask_request)
-    # Retrieval is not needed if we are chatting on a specific
-    # resource and the full_resource strategy is enabled
-    needs_retrieval = True
-    if resource is not None:
-        if prequeries is not None:
-            raise InvalidQueryError(
-                "rag_strategies", "Prequeries are not supported when asking on a specific resource"
-            )
-        ask_request.resource_filters = [resource]
-        if any(strategy.name == "full_resource" for strategy in ask_request.rag_strategies):
-            needs_retrieval = False
-
-    # Maybe do a retrieval query
-    if needs_retrieval:
-        with metrics.time("retrieval"):
-            main_results, prequeries_results, query_parser = await get_find_results(
-                kbid=kbid,
-                # Prefer the rephrased query if available
-                query=rephrased_query or user_query,
-                item=ask_request,
-                ndb_client=client_type,
-                user=user_id,
-                origin=origin,
-                metrics=metrics,
-                prequeries=prequeries,
-            )
-        if len(main_results.resources) == 0 and all(
-            len(prequery_result.resources) == 0 for (_, prequery_result) in prequeries_results or []
-        ):
-            return NotEnoughContextAskResult(
-                main_results=main_results,
-                prequeries_results=prequeries_results,
-            )
-
-    else:
-        main_results = KnowledgeboxFindResults(resources={}, min_score=None)
-        prequeries_results = None
-        # Dummy query parser, used below for calculating max tokens, etc.
-        query_parser = QueryParser(
-=======
     try:
         retrieval_results = await retrieval_step(
->>>>>>> 2bcd4901
             kbid=kbid,
             # Prefer the rephrased query for retrieval if available
             main_query=rephrased_query or user_query,
