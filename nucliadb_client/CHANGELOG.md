# nucliadb_client

<<<<<<< HEAD
## 1.1.5

- Improve export CLI argument descriptions
=======
## 2.0.0a2

- Make sure slug is set on resources while importing

## 2.0.0a1

- Add telemetry to client's writer grpc stub
>>>>>>> 5e9c156e

## 1.1.4

- Be able to get shard data from a knowledgebox

## 1.1.3

- Make timeout on resource.reindex configurable via method args

## 1.1.2

- Be able to reindex vectors too

## 1.1.1

- Added kb.counters()

## 1.1.0

- Refactor Resource.get

## 1.0.1

- Fix writer and manager http clients on resource and kb

## 1.0.0

- Export values optional

## 1.0.0a2

- Fix protobuf dependency

## 1.0.0a1

- Import and export

## 0.0.1

- Initial version<|MERGE_RESOLUTION|>--- conflicted
+++ resolved
@@ -1,10 +1,9 @@
 # nucliadb_client
 
-<<<<<<< HEAD
-## 1.1.5
+## 2.0.0a3
 
 - Improve export CLI argument descriptions
-=======
+
 ## 2.0.0a2
 
 - Make sure slug is set on resources while importing
@@ -12,7 +11,6 @@
 ## 2.0.0a1
 
 - Add telemetry to client's writer grpc stub
->>>>>>> 5e9c156e
 
 ## 1.1.4
 
