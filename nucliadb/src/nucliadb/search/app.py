--- conflicted
+++ resolved
@@ -63,11 +63,7 @@
 middleware.extend(
     [
         Middleware(AuthenticationMiddleware, backend=NucliaCloudAuthenticationBackend()),
-<<<<<<< HEAD
-        Middleware(ReadOnlyTransactionMiddleware),
         Middleware(AuditMiddleware),
-=======
->>>>>>> 14a5338e
     ]
 )
 
