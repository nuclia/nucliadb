--- conflicted
+++ resolved
@@ -22,13 +22,13 @@
 use crate::metrics::meters::{Meter, PrometheusMeter};
 
 #[tokio::test(flavor = "current_thread")]
-<<<<<<< HEAD
 async fn test_export_metric_name() {
     let meter = PrometheusMeter::new();
     let export = meter.export().unwrap();
     assert!(export.contains("\n# TYPE nucliadb_node_workers_count gauge\n"));
     assert!(export.contains("\n# TYPE nucliadb_node_instrumented_count counter\n"))
-=======
+}
+
 async fn test_export_tasks_instrumented_count() {
     let meter = PrometheusMeter::new();
     let task_id = "my-task".to_string();
@@ -55,7 +55,6 @@
 
     let export = meter.export().unwrap();
     assert!(export.contains("nucliadb_node_instrumented_count_total{request=\"my-task\"} 3"));
->>>>>>> 66a1216b
 }
 
 #[tokio::test(flavor = "multi_thread", worker_threads = 2)]
